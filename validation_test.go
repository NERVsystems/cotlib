package cotlib_test

import (
	"bytes"
	"errors"
	"fmt"
	"testing"
	"time"

	"github.com/NERVsystems/cotlib"
	"github.com/NERVsystems/cotlib/validator"
)

func TestWildcardPatterns(t *testing.T) {
	tests := []struct {
		name     string
		pattern  string
		expected bool
	}{
		{"valid wildcard", "a-f-G-U-C-*", true},
		{"invalid wildcard", "a-f-G-U-C-", false},
		{"invalid wildcard position", "a-f-G-U-*-C", false},
		{"embedded wildcard segment", "a-f*G", false},
		{"embedded wildcard final segment", "a-f-G*X", false},
		{"multiple wildcard segments", "a-f-G-*-*", false},
		{"double asterisk segment", "a-f-G**", false},
		{"multi-embedded asterisks", "a*f*G", false},
<<<<<<< HEAD
		{"trailing dash", "a-f-G-", false},
=======
		{"suffix after wildcard", "a-*X", false},
		{"mid wildcard suffix", "a-f-G*-Z", false},
		{"leading wildcard", "*-a-f", false},
>>>>>>> cbec684a
	}

	for _, tt := range tests {
		t.Run(tt.name, func(t *testing.T) {
			err := cotlib.ValidateType(tt.pattern)
			if tt.expected {
				if err != nil {
					t.Errorf("ValidateType(%q) unexpected error = %v", tt.pattern, err)
				}
			} else {
				if err == nil {
					t.Errorf("ValidateType(%q) expected error", tt.pattern)
				} else if !errors.Is(err, cotlib.ErrInvalidType) {
					t.Errorf("ValidateType(%q) unexpected error = %v", tt.pattern, err)
				}
			}
		})
	}
}

// TestValidateHow tests the ValidateHow function with various inputs.
func TestValidateHow(t *testing.T) {
	testCases := []struct {
		name      string
		how       string
		expectErr bool
	}{
		{"empty_how_valid", "", false},
		{"valid_tak_gps", "h-g-i-g-o", false},
		{"valid_tak_manual", "h-e", false},
		{"valid_mitre_gps", "m-g", false},
		{"invalid_how", "invalid-how", true},
		{"nonexistent_how", "x-x-x", true},
	}

	for _, tc := range testCases {
		t.Run(tc.name, func(t *testing.T) {
			err := cotlib.ValidateHow(tc.how)
			if tc.expectErr {
				if err == nil {
					t.Errorf("Expected error for how value %s, but got none", tc.how)
				} else if !errors.Is(err, cotlib.ErrInvalidHow) {
					t.Errorf("error does not wrap ErrInvalidHow: %v", err)
				}
			} else {
				if err != nil {
					t.Errorf("Expected no error for how value %s, but got: %v", tc.how, err)
				}
			}
		})
	}
}

// TestValidateRelation tests the ValidateRelation function with various inputs.
func TestValidateRelation(t *testing.T) {
	testCases := []struct {
		name      string
		relation  string
		expectErr bool
	}{
		{"empty_relation_invalid", "", true},
		{"valid_connected", "c", false},
		{"valid_parent_point", "p-p", false},
		{"valid_parent_child", "p-c", false},
		{"valid_mitre_parent", "p", false},
		{"invalid_relation", "invalid-rel", true},
		{"nonexistent_relation", "x-x-x", true},
	}

	for _, tc := range testCases {
		t.Run(tc.name, func(t *testing.T) {
			err := cotlib.ValidateRelation(tc.relation)
			if tc.expectErr {
				if err == nil {
					t.Errorf("Expected error for relation value %s, but got none", tc.relation)
				} else if !errors.Is(err, cotlib.ErrInvalidRelation) {
					t.Errorf("error does not wrap ErrInvalidRelation: %v", err)
				}
			} else {
				if err != nil {
					t.Errorf("Expected no error for relation value %s, but got: %v", tc.relation, err)
				}
			}
		})
	}
}

// TestEventValidationWithHowAndRelation tests event validation including how and relation fields.
func TestEventValidationWithHowAndRelation(t *testing.T) {
	t.Run("valid_event_with_how", func(t *testing.T) {
		event, err := cotlib.NewEvent("test-123", "a-f-G", 30.0, -85.0, 0.0)
		if err != nil {
			t.Fatalf("Failed to create event: %v", err)
		}

		// Set valid how value
		event.How = "h-g-i-g-o"

		// Should validate successfully
		if err := event.Validate(); err != nil {
			t.Errorf("Event validation failed: %v", err)
		}
	})

	t.Run("invalid_event_with_bad_how", func(t *testing.T) {
		event, err := cotlib.NewEvent("test-123", "a-f-G", 30.0, -85.0, 0.0)
		if err != nil {
			t.Fatalf("Failed to create event: %v", err)
		}

		// Set invalid how value
		event.How = "invalid-how"

		// Should fail validation
		if err := event.Validate(); err == nil {
			t.Error("Expected validation to fail with invalid how value")
		}
	})

	t.Run("valid_event_with_links", func(t *testing.T) {
		event, err := cotlib.NewEvent("test-123", "a-f-G", 30.0, -85.0, 0.0)
		if err != nil {
			t.Fatalf("Failed to create event: %v", err)
		}

		// Add valid link
		err = event.AddValidatedLink("parent-123", "a-f-G-U-C", "p-p")
		if err != nil {
			t.Fatalf("Failed to add validated link: %v", err)
		}

		// Should validate successfully
		if err := event.Validate(); err != nil {
			t.Errorf("Event validation failed: %v", err)
		}
	})

	t.Run("invalid_event_with_bad_relation", func(t *testing.T) {
		event, err := cotlib.NewEvent("test-123", "a-f-G", 30.0, -85.0, 0.0)
		if err != nil {
			t.Fatalf("Failed to create event: %v", err)
		}

		// Add link with invalid relation
		event.AddLink(&cotlib.Link{
			Uid:      "test-uid",
			Type:     "a-f-G",
			Relation: "invalid-relation",
		})

		// Should fail validation
		if err := event.Validate(); err == nil {
			t.Error("Expected validation to fail with invalid relation")
		}
	})
}

// TestSetEventHowFromDescriptor tests the convenience function for setting how values.
func TestSetEventHowFromDescriptor(t *testing.T) {
	event, err := cotlib.NewEvent("test-123", "a-f-G", 30.0, -85.0, 0.0)
	if err != nil {
		t.Fatalf("Failed to create event: %v", err)
	}

	testCases := []struct {
		name        string
		descriptor  string
		expectedHow string
		expectErr   bool
	}{
		{"gps_descriptor", "gps", "h-g-i-g-o", false},
		{"manual_descriptor", "manual", "h-e", false},
		{"entered_descriptor", "entered", "h-e", false},
		{"invalid_descriptor", "nonexistent", "", true},
	}

	for _, tc := range testCases {
		t.Run(tc.name, func(t *testing.T) {
			err := cotlib.SetEventHowFromDescriptor(event, tc.descriptor)

			if tc.expectErr {
				if err == nil {
					t.Errorf("Expected error for descriptor %s, but got none", tc.descriptor)
				}
			} else {
				if err != nil {
					t.Errorf("Expected no error for descriptor %s, but got: %v", tc.descriptor, err)
				}
				if event.How != tc.expectedHow {
					t.Errorf("Expected how value %s, got %s", tc.expectedHow, event.How)
				}
			}
		})
	}

	t.Run("nil_event", func(t *testing.T) {
		if err := cotlib.SetEventHowFromDescriptor(nil, "gps"); err == nil {
			t.Error("Expected error for nil event, but got none")
		}
	})
}

// TestAddValidatedLink tests the AddValidatedLink method.
func TestAddValidatedLink(t *testing.T) {
	event, err := cotlib.NewEvent("test-123", "a-f-G", 30.0, -85.0, 0.0)
	if err != nil {
		t.Fatalf("Failed to create event: %v", err)
	}

	t.Run("valid_link", func(t *testing.T) {
		err := event.AddValidatedLink("parent-123", "a-f-G-U-C", "p-p")
		if err != nil {
			t.Errorf("Expected no error for valid link, but got: %v", err)
		}

		// Check that link was added
		if len(event.Links) == 0 {
			t.Error("Link was not added to event")
		}
	})

	t.Run("invalid_type", func(t *testing.T) {
		err := event.AddValidatedLink("test-uid", "invalid-type", "p-p")
		if err == nil {
			t.Error("Expected error for invalid link type, but got none")
		}
	})

	t.Run("invalid_relation", func(t *testing.T) {
		err := event.AddValidatedLink("test-uid", "a-f-G", "invalid-relation")
		if err == nil {
			t.Error("Expected error for invalid relation, but got none")
		}
	})

	t.Run("nil_event", func(t *testing.T) {
		var nilEvent *cotlib.Event
		if err := nilEvent.AddValidatedLink("uid", "a-f-G", "c"); err == nil {
			t.Error("Expected error for nil event, but got none")
		}
	})
}

// TestHowRelationDescriptors tests the descriptor helper functions.
func TestHowRelationDescriptors(t *testing.T) {
	t.Run("get_how_descriptor", func(t *testing.T) {
		desc, err := cotlib.GetHowDescriptor("h-g-i-g-o")
		if err != nil {
			t.Errorf("Expected no error, but got: %v", err)
		}
		if desc != "gps" {
			t.Errorf("Expected 'gps', got '%s'", desc)
		}

		desc, err = cotlib.GetHowDescriptor("h-e")
		if err != nil {
			t.Errorf("Expected no error, but got: %v", err)
		}
		if desc != "manual" {
			t.Errorf("Expected 'manual', got '%s'", desc)
		}

		_, err = cotlib.GetHowDescriptor("invalid")
		if err == nil {
			t.Error("Expected error for invalid how code, but got none")
		}
	})

	t.Run("get_relation_description", func(t *testing.T) {
		desc, err := cotlib.GetRelationDescription("c")
		if err != nil {
			t.Errorf("Expected no error, but got: %v", err)
		}
		if desc != "connected" {
			t.Errorf("Expected 'connected', got '%s'", desc)
		}

		desc, err = cotlib.GetRelationDescription("p-p")
		if err != nil {
			t.Errorf("Expected no error, but got: %v", err)
		}
		if desc != "parent-point" {
			t.Errorf("Expected 'parent-point', got '%s'", desc)
		}

		_, err = cotlib.GetRelationDescription("invalid")
		if err == nil {
			t.Error("Expected error for invalid relation code, but got none")
		}
	})
}

func TestDetailExtensionsRoundTrip(t *testing.T) {
	evt, err := cotlib.NewEvent("X1", "a-f-G", 1, 2, 3)
	if err != nil {
		t.Fatalf("new event: %v", err)
	}
	evt.Detail = &cotlib.Detail{
		Chat:              &cotlib.Chat{ID: "", Message: "m", Sender: "s"},
		ChatReceipt:       &cotlib.ChatReceipt{Ack: "y"},
		Geofence:          &cotlib.Geofence{Raw: []byte(`<__geofence radius="5"/>`)},
		ServerDestination: &cotlib.ServerDestination{Raw: []byte(`<__serverdestination host="srv"/>`)},
		Video:             &cotlib.Video{Raw: []byte(`<__video url="v"/>`)},
		GroupExtension:    &cotlib.GroupExtension{Raw: []byte(`<__group name="g"/>`)},
		Unknown:           []cotlib.RawMessage{[]byte(`<extra foo="bar"/>`)},
	}

	xmlData, err := evt.ToXML()
	if err != nil {
		t.Fatalf("marshal: %v", err)
	}
	cotlib.ReleaseEvent(evt)

	out, err := cotlib.UnmarshalXMLEvent(xmlData)
	if err != nil {
		t.Fatalf("unmarshal: %v", err)
	}
	if out.Detail == nil || out.Detail.Chat == nil || out.Detail.Chat.Message == "" {
		t.Errorf("chat extension lost")
	}
	if len(out.Detail.Unknown) != 1 {
		t.Errorf("expected 1 unknown element, got %d", len(out.Detail.Unknown))
	}
	cotlib.ReleaseEvent(out)
}

func TestAdditionalDetailExtensionsRoundTrip(t *testing.T) {
	evt, err := cotlib.NewEvent("X2", "a-f-G", 1, 2, 3)
	if err != nil {
		t.Fatalf("new event: %v", err)
	}

	envXML := []byte(`<environment temperature="20" windDirection="10" windSpeed="5"></environment>`)
	fileShareXML := []byte(`<fileshare filename="f" name="n" senderCallsign="A" senderUid="U" senderUrl="http://x" sha256="h" sizeInBytes="1"></fileshare>`)
	precisionXML := []byte(`<precisionlocation altsrc="GPS"></precisionlocation>`)
	takvXML := []byte(`<takv platform="Android" version="1"></takv>`)
	trackXML := []byte(`<track course="90" speed="10"></track>`)
	missionXML := []byte(`<mission name="op" tool="t" type="x"></mission>`)
	statusXML := []byte(`<status battery="80"></status>`)
	shapeXML := []byte(`<shape><polyline closed="true"><vertex hae="0" lat="1" lon="1"></vertex></polyline></shape>`)

	evt.Detail = &cotlib.Detail{
		Environment:       &cotlib.Environment{Raw: envXML},
		FileShare:         &cotlib.FileShare{Raw: fileShareXML},
		PrecisionLocation: &cotlib.PrecisionLocation{Raw: precisionXML},
		Takv:              &cotlib.Takv{Raw: takvXML},
		Track:             &cotlib.Track{Raw: trackXML},
		Mission:           &cotlib.Mission{Raw: missionXML},
		Status:            &cotlib.Status{Raw: statusXML},
		Shape:             &cotlib.Shape{Raw: shapeXML},
	}

	xmlData, err := evt.ToXML()
	if err != nil {
		t.Fatalf("marshal: %v", err)
	}
	cotlib.ReleaseEvent(evt)

	out, err := cotlib.UnmarshalXMLEvent(xmlData)
	if err != nil {
		t.Fatalf("unmarshal: %v", err)
	}
	if out.Detail == nil {
		t.Fatalf("detail missing after round trip")
	}

	checks := []struct {
		name string
		got  []byte
		want []byte
	}{
		{"environment", out.Detail.Environment.Raw, envXML},
		{"fileshare", out.Detail.FileShare.Raw, fileShareXML},
		{"precisionlocation", out.Detail.PrecisionLocation.Raw, precisionXML},
		{"takv", out.Detail.Takv.Raw, takvXML},
		{"track", out.Detail.Track.Raw, trackXML},
		{"mission", out.Detail.Mission.Raw, missionXML},
		{"status", out.Detail.Status.Raw, statusXML},
		{"shape", out.Detail.Shape.Raw, shapeXML},
	}

	for _, c := range checks {
		if !bytes.Equal(c.got, c.want) {
			t.Errorf("%s round trip mismatch: got %s want %s", c.name, string(c.got), string(c.want))
		}
	}
	cotlib.ReleaseEvent(out)
}

func TestChatSchemaValidation(t *testing.T) {
	validator.ResetForTest()
	valid := []byte(`<__chat sender="A" message="hi"/>`)
	if err := validator.ValidateAgainstSchema("chat", valid); err != nil {
		t.Fatalf("valid chat rejected: %v", err)
	}

	invalid := []byte(`<__chat unknown="x"/>`)
	if err := validator.ValidateAgainstSchema("chat", invalid); err == nil {
		t.Fatal("expected error for invalid chat")
	}

	validReceipt := []byte(`<__chatReceipt ack="y"/>`)
	if err := validator.ValidateAgainstSchema("chatReceipt", validReceipt); err != nil {
		t.Fatalf("valid chatReceipt rejected: %v", err)
	}

	invalidReceipt := []byte(`<__chatReceipt/>`)
	if err := validator.ValidateAgainstSchema("chatReceipt", invalidReceipt); err == nil {
		t.Fatal("expected error for invalid chatReceipt")
	}
}

func TestUnmarshalInvalidChatExtensions(t *testing.T) {
	now := time.Now().UTC()
	base := `<event version="2.0" uid="U" type="a-f-G" time="%[1]s" start="%[1]s" stale="%[2]s">` +
		`<point lat="0" lon="0" hae="0" ce="1" le="1"/>` +
		`<detail>%s</detail></event>`

	t.Run("invalid_chat", func(t *testing.T) {
		xmlData := fmt.Sprintf(base,
			now.Format(cotlib.CotTimeFormat),
			now.Add(10*time.Second).Format(cotlib.CotTimeFormat),
			`<__chat unknown="x"/>`,
		)
		if _, err := cotlib.UnmarshalXMLEvent([]byte(xmlData)); err == nil {
			t.Error("expected error for invalid chat")
		}
	})

	t.Run("invalid_chatReceipt", func(t *testing.T) {
		xmlData := fmt.Sprintf(base,
			now.Format(cotlib.CotTimeFormat),
			now.Add(10*time.Second).Format(cotlib.CotTimeFormat),
			`<__chatReceipt/>`,
		)
		if _, err := cotlib.UnmarshalXMLEvent([]byte(xmlData)); err == nil {
			t.Error("expected error for invalid chatReceipt")
		}
	})
}

func TestTAKDetailSchemaValidation(t *testing.T) {
	t.Run("contact", func(t *testing.T) {
		evt, err := cotlib.NewEvent("C1", "t-x-d", 1, 1, 0)
		if err != nil {
			t.Fatalf("new event: %v", err)
		}
		evt.Detail = &cotlib.Detail{
			Contact: &cotlib.Contact{Callsign: "A"},
		}
		if err := evt.Validate(); err != nil {
			t.Fatalf("valid contact rejected: %v", err)
		}
		evt.Detail.Contact.Callsign = ""
		if err := evt.Validate(); err == nil {
			t.Fatal("expected error for missing callsign")
		}
		cotlib.ReleaseEvent(evt)
	})

	t.Run("track", func(t *testing.T) {
		evt, err := cotlib.NewEvent("T1", "t-x-t", 1, 1, 0)
		if err != nil {
			t.Fatalf("new event: %v", err)
		}
		evt.Detail = &cotlib.Detail{
			Track: &cotlib.Track{Raw: []byte(`<track course="90" speed="10"/>`)},
		}
		if err := evt.Validate(); err != nil {
			t.Fatalf("valid track rejected: %v", err)
		}
		evt.Detail.Track.Raw = []byte(`<track speed="10"/>`)
		if err := evt.Validate(); err == nil {
			t.Fatal("expected error for invalid track")
		}
		cotlib.ReleaseEvent(evt)
	})

	t.Run("status", func(t *testing.T) {
		evt, err := cotlib.NewEvent("S1", "a-f-G", 1, 1, 0)
		if err != nil {
			t.Fatalf("new event: %v", err)
		}
		evt.Detail = &cotlib.Detail{
			Status: &cotlib.Status{Raw: []byte(`<status battery="80"/>`)},
		}
		if err := evt.Validate(); err != nil {
			t.Fatalf("valid status rejected: %v", err)
		}
		evt.Detail.Status.Raw = []byte(`<status battery="bad"/>`)
		if err := evt.Validate(); err == nil {
			t.Fatal("expected error for invalid status")
		}
		cotlib.ReleaseEvent(evt)
	})

	t.Run("environment", func(t *testing.T) {
		evt, err := cotlib.NewEvent("E1", "a-f-G", 1, 1, 0)
		if err != nil {
			t.Fatalf("new event: %v", err)
		}
		evt.Detail = &cotlib.Detail{
			Environment: &cotlib.Environment{Raw: []byte(`<environment temperature="20" windDirection="10" windSpeed="5"/>`)},
		}
		if err := evt.Validate(); err != nil {
			t.Fatalf("valid environment rejected: %v", err)
		}
		evt.Detail.Environment.Raw = []byte(`<environment temperature="20" windSpeed="5"/>`)
		if err := evt.Validate(); err == nil {
			t.Fatal("expected error for invalid environment")
		}
		cotlib.ReleaseEvent(evt)
	})

	t.Run("fileshare", func(t *testing.T) {
		evt, err := cotlib.NewEvent("F1", "a-f-G", 1, 1, 0)
		if err != nil {
			t.Fatalf("new event: %v", err)
		}
		evt.Detail = &cotlib.Detail{
			FileShare: &cotlib.FileShare{Raw: []byte(`<fileshare filename="f" name="n" senderCallsign="A" senderUid="U" senderUrl="http://x" sha256="h" sizeInBytes="1"/>`)},
		}
		if err := evt.Validate(); err != nil {
			t.Fatalf("valid fileshare rejected: %v", err)
		}
		evt.Detail.FileShare.Raw = []byte(`<fileshare filename="f" name="n" senderCallsign="A" senderUid="U" senderUrl="http://x" sha256="h"/>`)
		if err := evt.Validate(); err == nil {
			t.Fatal("expected error for invalid fileshare")
		}
		cotlib.ReleaseEvent(evt)
	})

	t.Run("precisionlocation", func(t *testing.T) {
		evt, err := cotlib.NewEvent("P1", "a-f-G", 1, 1, 0)
		if err != nil {
			t.Fatalf("new event: %v", err)
		}
		evt.Detail = &cotlib.Detail{
			PrecisionLocation: &cotlib.PrecisionLocation{Raw: []byte(`<precisionlocation altsrc="GPS"/>`)},
		}
		if err := evt.Validate(); err != nil {
			t.Fatalf("valid precisionlocation rejected: %v", err)
		}
		evt.Detail.PrecisionLocation.Raw = []byte(`<precisionlocation/>`)
		if err := evt.Validate(); err == nil {
			t.Fatal("expected error for invalid precisionlocation")
		}
		cotlib.ReleaseEvent(evt)
	})

	t.Run("takv", func(t *testing.T) {
		evt, err := cotlib.NewEvent("TV1", "a-f-G", 1, 1, 0)
		if err != nil {
			t.Fatalf("new event: %v", err)
		}
		evt.Detail = &cotlib.Detail{
			Takv: &cotlib.Takv{Raw: []byte(`<takv platform="Android" version="1"/>`)},
		}
		if err := evt.Validate(); err != nil {
			t.Fatalf("valid takv rejected: %v", err)
		}
		evt.Detail.Takv.Raw = []byte(`<takv platform="Android"/>`)
		if err := evt.Validate(); err == nil {
			t.Fatal("expected error for invalid takv")
		}
		cotlib.ReleaseEvent(evt)
	})

	t.Run("mission", func(t *testing.T) {
		evt, err := cotlib.NewEvent("M1", "a-f-G", 1, 1, 0)
		if err != nil {
			t.Fatalf("new event: %v", err)
		}
		evt.Detail = &cotlib.Detail{
			Mission: &cotlib.Mission{Raw: []byte(`<mission name="m" tool="t" type="x"/>`)},
		}
		if err := evt.Validate(); err != nil {
			t.Fatalf("valid mission rejected: %v", err)
		}
		evt.Detail.Mission.Raw = []byte(`<mission tool="t" type="x"/>`)
		if err := evt.Validate(); err == nil {
			t.Fatal("expected error for invalid mission")
		}
		cotlib.ReleaseEvent(evt)
	})

	t.Run("shape", func(t *testing.T) {
		evt, err := cotlib.NewEvent("SH1", "a-f-G", 1, 1, 0)
		if err != nil {
			t.Fatalf("new event: %v", err)
		}
		evt.Detail = &cotlib.Detail{
			Shape: &cotlib.Shape{Raw: []byte(`<shape><polyline closed="true"><vertex hae="0" lat="1" lon="1"/></polyline></shape>`)},
		}
		if err := evt.Validate(); err != nil {
			t.Fatalf("valid shape rejected: %v", err)
		}
		evt.Detail.Shape.Raw = []byte(`<shape><polyline closed="true"></polyline></shape>`)
		if err := evt.Validate(); err == nil {
			t.Fatal("expected error for invalid shape")
		}
		cotlib.ReleaseEvent(evt)
	})

	t.Run("color", func(t *testing.T) {
		evt, err := cotlib.NewEvent("C2", "a-f-G", 1, 1, 0)
		if err != nil {
			t.Fatalf("new event: %v", err)
		}
		evt.Detail = &cotlib.Detail{
			ColorExtension: &cotlib.ColorExtension{Raw: []byte(`<color argb="1"/>`)},
		}
		if err := evt.Validate(); err != nil {
			t.Fatalf("valid color rejected: %v", err)
		}
		evt.Detail.ColorExtension.Raw = []byte(`<color/>`)
		if err := evt.Validate(); err == nil {
			t.Fatal("expected error for invalid color")
		}
		cotlib.ReleaseEvent(evt)
	})

}<|MERGE_RESOLUTION|>--- conflicted
+++ resolved
@@ -25,13 +25,7 @@
 		{"multiple wildcard segments", "a-f-G-*-*", false},
 		{"double asterisk segment", "a-f-G**", false},
 		{"multi-embedded asterisks", "a*f*G", false},
-<<<<<<< HEAD
 		{"trailing dash", "a-f-G-", false},
-=======
-		{"suffix after wildcard", "a-*X", false},
-		{"mid wildcard suffix", "a-f-G*-Z", false},
-		{"leading wildcard", "*-a-f", false},
->>>>>>> cbec684a
 	}
 
 	for _, tt := range tests {
