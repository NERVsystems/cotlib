/*
Package cotlib implements the Cursor on Target (CoT) protocol for Go.

The package provides data structures and utilities for parsing and generating
CoT messages, as well as a comprehensive type catalog system for working with
CoT type codes.

# Type Catalog

The type catalog system provides a way to work with CoT type codes and their
metadata. Each type code (e.g., "a-f-G-E-X-N") has associated metadata:

  - Full Name: A hierarchical name (e.g., "Gnd/Equip/Nbc Equipment")
  - Description: A human-readable description (e.g., "NBC EQUIPMENT")

The catalog supports several operations:

  - Looking up metadata for a specific type code
  - Searching for types by description or full name
  - Validating type codes
  - Registering custom type codes

Example usage:

	// Look up type metadata
	fullName, err := cotlib.GetTypeFullName("a-f-G-E-X-N")
	if err != nil {
	    log.Fatal(err)
	}
	fmt.Printf("Full name: %s\n", fullName)

	// Search for types
	types := cotlib.FindTypesByDescription("NBC")
	for _, t := range types {
	    fmt.Printf("Found type: %s (%s)\n", t.Name, t.Description)
	}

# Thread Safety

All operations on the type catalog are thread-safe. The catalog uses internal
synchronization to ensure safe concurrent access.

# Custom Types

Applications can register custom type codes using RegisterCoTType. These custom
types must follow the standard CoT type format and will be validated before
registration.

For more information about CoT types and their format, see:
https://www.mitre.org/sites/default/files/pdf/09_4937.pdf

Security features include:
  - XML parsing restrictions to prevent XXE attacks
  - Input validation on all fields
  - Strict coordinate range enforcement
  - Time field validation to prevent time-based attacks
  - Secure logging practices
  - Detail extension isolation

For more information about CoT, see:
  - https://apps.dtic.mil/sti/citations/ADA637348 (Developer Guide)
  - https://www.mitre.org/sites/default/files/pdf/09_4937.pdf (Message Router Guide)
  - http://cot.mitre.org

The package follows these design principles:
  - High cohesion: focused on CoT event parsing and serialization
  - Low coupling: separated concerns for expansions and transport
  - Composition over inheritance: nested sub-structures for detail fields
  - Full schema coverage: implements Event.xsd with example extensions
  - Secure by design: validates inputs and prevents common attacks
*/
package cotlib

import (
	"bytes"
	"context"
	"encoding/xml"
	"fmt"
	"io"
	"log/slog"
	"os"
	"path/filepath"
	"regexp"
	"strconv"
	"strings"
	"sync/atomic"
	"time"

	"github.com/NERVsystems/cotlib/ctxlog"

	"github.com/NERVsystems/cotlib/cottypes"
	"github.com/NERVsystems/cotlib/validator"
)

// Security limits for XML parsing and validation
const (
	// minStaleOffset is the minimum time between event time and stale time
	// Increased to 5 seconds to prevent replay attacks on slow links
	minStaleOffset = 5 * time.Second

	// maxStaleOffset is the maximum time between event time and stale time
	// Events cannot be valid for more than 7 days to prevent stale data
	maxStaleOffset = 7 * 24 * time.Hour

	// CotTimeFormat is the standard time format for CoT messages (Zulu time, no offset)
	// Format: "2006-01-02T15:04:05Z" (UTC without timezone offset)
	CotTimeFormat = "2006-01-02T15:04:05Z"
)

// Default security limits. These can be adjusted with the setter functions
var (
	maxXMLSize      atomic.Int64
	maxElementDepth atomic.Int64
	maxElementCount atomic.Int64
	maxTokenLen     atomic.Int64

	// maxValueLen is the maximum length for attribute values and character data
	// Set to 512 KiB to accommodate large KML polygons
	maxValueLen atomic.Int64
)

// currentMaxValueLen returns the current maximum value length
func currentMaxValueLen() int64 {
	return maxValueLen.Load()
}

// SetMaxValueLen sets the maximum allowed length for XML attribute values and character data
// This is used to prevent memory exhaustion attacks via large XML payloads
func SetMaxValueLen(max int64) {
	if max < 0 {
		max = 0
	}
	maxValueLen.Store(max)
}

// currentMaxXMLSize returns the configured maximum XML size
func currentMaxXMLSize() int64 {
	return maxXMLSize.Load()
}

// SetMaxXMLSize sets the maximum allowed size for XML input
func SetMaxXMLSize(max int64) {
	if max < 0 {
		max = 0
	}
	maxXMLSize.Store(max)
}

// currentMaxElementDepth returns the maximum XML element depth
func currentMaxElementDepth() int64 {
	return maxElementDepth.Load()
}

// SetMaxElementDepth sets the maximum depth of XML elements
func SetMaxElementDepth(max int64) {
	if max < 0 {
		max = 0
	}
	maxElementDepth.Store(max)
}

// currentMaxElementCount returns the maximum allowed number of XML elements
func currentMaxElementCount() int64 {
	return maxElementCount.Load()
}

// SetMaxElementCount sets the maximum allowed number of XML elements
func SetMaxElementCount(max int64) {
	if max < 0 {
		max = 0
	}
	maxElementCount.Store(max)
}

// currentMaxTokenLen returns the maximum allowed token length
func currentMaxTokenLen() int64 {
	return maxTokenLen.Load()
}

// SetMaxTokenLen sets the maximum length for any single XML token
func SetMaxTokenLen(max int64) {
	if max < 0 {
		max = 0
	}
	maxTokenLen.Store(max)
}

// attrEscaper escapes XML special characters in attribute values.
// It also encodes carriage returns, newlines, and tabs using
// their numeric character references.
var attrEscaper = strings.NewReplacer(
	"&", "&amp;",
	"<", "&lt;",
	">", "&gt;",
	"\"", "&quot;",
	"'", "&apos;",
	"\r", "&#xD;",
	"\n", "&#xA;",
	"\t", "&#x9;",
)

// textEscaper escapes XML special characters in element text.
var textEscaper = strings.NewReplacer(
	"&", "&amp;",
	"<", "&lt;",
	">", "&gt;",
	"\r", "&#xD;",
)

// escapeAttr returns the escaped version of s for use in XML attributes.
func escapeAttr(s string) string {
	if s == "" {
		return s
	}
	return attrEscaper.Replace(s)
}

// escapeText writes the escaped version of s to the buffer.
func escapeText(buf *bytes.Buffer, s string) {
	if s == "" {
		return
	}
	buf.WriteString(textEscaper.Replace(s))
}

// RegisterCoTType adds a specific CoT type to the valid types registry
// It does not log individual type registrations to avoid log spam
func RegisterCoTType(name string) {
	if !basicSyntaxOK(name) {
		return
	}
	cat := cottypes.GetCatalog()
	if err := cat.Upsert(context.Background(), name, cottypes.Type{Name: name}); err != nil {
		slog.Error("failed to register CoT type",
			"name", name,
			"error", err)
	}
}

// basicSyntaxOK performs basic syntax validation on a CoT type
func basicSyntaxOK(name string) bool {
	// Only register if it's a valid format (at least one hyphen and not incomplete)
	if strings.Count(name, "-") < 1 || strings.HasSuffix(name, "-") {
		return false
	}

	// Additional validation for incomplete types
	parts := strings.Split(name, "-")
	if len(parts) < 2 || parts[0] == "" || parts[1] == "" {
		return false
	}

	// Validate type format based on prefix
	switch parts[0] {
	case "a":
		// Atomic types must have at least 3 parts: affiliation, domain, and category
		if len(parts) < 3 {
			return false
		}
	case "b", "t", "y", "c":
		// Other types must have at least 2 parts: prefix and subtype
		if len(parts) < 2 {
			return false
		}
	default:
		// Unknown prefix
		return false
	}

	return true
}

// RegisterCoTTypesFromFile loads and registers CoT types from an XML file
func RegisterCoTTypesFromFile(ctx context.Context, filename string) error {
	logger := LoggerFromContext(ctx)

	clean := filepath.Clean(filename)
	if strings.Contains(clean, "..") {
		logger.Error("invalid path", "path", filename)
		return ErrInvalidInput
	}

	data, err := os.ReadFile(clean)
	if err != nil {
		logger.Error("failed to read file",
			"path", filename,
			"error", err)
		return err
	}

	if doctypePattern.Match(data) {
		logger.Error("invalid doctype detected",
			"path", filename)
		return ErrInvalidInput
	}

	var types struct {
		XMLName xml.Name `xml:"types"`
		CoTs    []struct {
			Type string `xml:"cot,attr"`
		} `xml:"cot"`
	}

	dec := xml.NewDecoder(bytes.NewReader(data))
	dec.CharsetReader = nil
	dec.Entity = nil
	if err := decodeWithLimits(dec, &types); err != nil {
		logger.Error("failed to decode XML",
			"path", filename,
			"error", err)
		return err
	}

	// Register all types without individual logging
	typeCount := 0
	for _, t := range types.CoTs {
		if t.Type != "" {
			RegisterCoTType(t.Type)
			typeCount++
		}
	}

	// Log a summary at DEBUG level only
	logger.Debug("registered CoT types from file",
		"path", filename,
		"type_count", typeCount)

	return nil
}

// RegisterCoTTypesFromReader loads and registers CoT types from an XML reader
func RegisterCoTTypesFromReader(ctx context.Context, r io.Reader) error {
	logger := LoggerFromContext(ctx)

	data, err := io.ReadAll(r)
	if err != nil {
		logger.Error("failed to read from reader", "error", err)
		return err
	}

	if doctypePattern.Match(data) {
		logger.Error("invalid doctype detected")
		return ErrInvalidInput
	}

	var types struct {
		XMLName xml.Name `xml:"types"`
		CoTs    []struct {
			Type string `xml:"cot,attr"`
		} `xml:"cot"`
	}

	dec := xml.NewDecoder(bytes.NewReader(data))
	dec.CharsetReader = nil
	dec.Entity = nil
	if err := decodeWithLimits(dec, &types); err != nil {
		logger.Error("failed to decode XML from reader",
			"error", err)
		return err
	}

	// Register all types without individual logging
	typeCount := 0
	for _, t := range types.CoTs {
		if t.Type != "" {
			RegisterCoTType(t.Type)
			typeCount++
		}
	}

	// Log a summary at DEBUG level only
	logger.Debug("registered CoT types from reader",
		"type_count", typeCount)

	return nil
}

// RegisterCoTTypesFromXMLContent registers CoT types from the given XML content string
// This is particularly useful for embedding the CoTtypes.xml content directly in code
func RegisterCoTTypesFromXMLContent(ctx context.Context, xmlContent string) error {
	logger := LoggerFromContext(ctx)

	data := []byte(xmlContent)

	if doctypePattern.Match(data) {
		logger.Error("invalid doctype detected")
		return ErrInvalidInput
	}

	var types struct {
		XMLName xml.Name `xml:"types"`
		CoTs    []struct {
			Type string `xml:"cot,attr"`
		} `xml:"cot"`
	}

	dec := xml.NewDecoder(bytes.NewReader(data))
	dec.CharsetReader = nil
	dec.Entity = nil
	if err := decodeWithLimits(dec, &types); err != nil {
		logger.Error("failed to decode XML content",
			"error", err)
		return err
	}

	// Register all types without individual logging
	typeCount := 0
	for _, t := range types.CoTs {
		if t.Type != "" {
			RegisterCoTType(t.Type)
			typeCount++
		}
	}

	// Log a summary at DEBUG level only
	logger.Debug("registered CoT types from XML content",
		"type_count", typeCount)

	return nil
}

// RegisterAllCoTTypes is a no-op since XML is already embedded
func RegisterAllCoTTypes() error {
	return nil
}

// LoadCoTTypesFromFile loads CoT types from a file
func LoadCoTTypesFromFile(ctx context.Context, path string) error {
	logger := LoggerFromContext(ctx)

	clean := filepath.Clean(path)
	if strings.Contains(clean, "..") {
		logger.Error("invalid path", "path", path)
		return ErrInvalidInput
	}

	data, err := os.ReadFile(clean)
	if err != nil {
		logger.Error("failed to read file",
			"path", path,
			"error", err)
		return fmt.Errorf("failed to read file: %w", err)
	}

	if doctypePattern.Match(data) {
		logger.Error("invalid doctype detected",
			"path", path)
		return ErrInvalidInput
	}

	var types struct {
		Types []string `xml:"type"`
	}
	dec := xml.NewDecoder(bytes.NewReader(data))
	dec.CharsetReader = nil
	dec.Entity = nil
	if err := decodeWithLimits(dec, &types); err != nil {
		logger.Error("failed to parse XML",
			"path", path,
			"error", err)
		return fmt.Errorf("failed to parse XML: %w", err)
	}

	// Register each type
	for _, typ := range types.Types {
		RegisterCoTType(typ)
	}

	logger.Debug("loaded CoT types from file",
		"path", path,
		"types", len(types.Types))

	return nil
}

// LookupType returns the Type for the given name if it exists
// LookupType returns the Type for the given name if it exists.
// If the exact type is not found, the function attempts wildcard resolution
// by substituting affiliation segments (f/h/n/u) with '.' and retrying the
// lookup. This mirrors ValidateType's wildcard handling to ensure lookups
// succeed for types that only exist in their wildcard form in the catalog.
func LookupType(name string) (cottypes.Type, bool) {
	cat := cottypes.GetCatalog()
	if cat == nil {
		return cottypes.Type{}, false
	}

	t, err := cat.GetType(context.Background(), name)
	if err == nil {
		return t, true
	}

	parts := strings.Split(name, "-")
	for i, seg := range parts {
		switch seg {
		case "f", "h", "n", "u":
			orig := parts[i]
			parts[i] = "."
			if t2, err2 := cat.GetType(context.Background(), strings.Join(parts, "-")); err2 == nil {
				return t2, true
			}
			parts[i] = orig
		}
	}

	return cottypes.Type{}, false
}

// FindTypes returns all types matching the given query
func FindTypes(query string) []cottypes.Type {
	return cottypes.GetCatalog().Find(context.Background(), query)
}

// isRegisteredType is an internal helper that checks if a type is registered
func isRegisteredType(typ string) bool {
	_, ok := LookupType(typ)
	return ok
}

// CoTTime represents a time in CoT format (UTC without timezone offset)
type CoTTime time.Time

// Time returns the underlying time.Time value
func (t CoTTime) Time() time.Time {
	return time.Time(t)
}

// MarshalXML implements xml.Marshaler
func (t CoTTime) MarshalXML(e *xml.Encoder, start xml.StartElement) error {
	return e.EncodeElement(t.Time().UTC().Format(CotTimeFormat), start)
}

// UnmarshalXML implements xml.Unmarshaler
func (t *CoTTime) UnmarshalXML(d *xml.Decoder, start xml.StartElement) error {
	var s string
	if err := d.DecodeElement(&s, &start); err != nil {
		return err
	}
	parsed, err := time.Parse(CotTimeFormat, s)
	if err != nil {
		return fmt.Errorf("invalid time format: %w", err)
	}
	*t = CoTTime(parsed)
	return nil
}

// MarshalXMLAttr implements xml.MarshalerAttr
func (t CoTTime) MarshalXMLAttr(name xml.Name) (xml.Attr, error) {
	return xml.Attr{
		Name:  name,
		Value: t.Time().UTC().Format(CotTimeFormat),
	}, nil
}

// UnmarshalXMLAttr implements xml.UnmarshalerAttr
func (t *CoTTime) UnmarshalXMLAttr(attr xml.Attr) error {
	parsed, err := time.Parse(CotTimeFormat, attr.Value)
	if err != nil {
		return fmt.Errorf("invalid time format: %w", err)
	}
	*t = CoTTime(parsed)
	return nil
}

// Point represents a location in 3D space with error estimates
type Point struct {
	Lat float64 `xml:"lat,attr"` // Latitude in degrees
	Lon float64 `xml:"lon,attr"` // Longitude in degrees
	Hae float64 `xml:"hae,attr"` // Height above ellipsoid in meters
	Ce  float64 `xml:"ce,attr"`  // Circular error in meters
	Le  float64 `xml:"le,attr"`  // Linear error in meters
}

// Validate checks if the point coordinates and errors are valid
func (p *Point) Validate() error {
	// Validate latitude and longitude
	if err := ValidateLatLon(p.Lat, p.Lon); err != nil {
		return err
	}

	// Validate height above ellipsoid (HAE)
	// Lower bound: Mariana Trench depth (-12000m) with safety margin
	// Upper bound: Geostationary orbit (40000km) for space assets
	// Special case: 9999999.0 is allowed as traditional TAK "unknown altitude"
	if p.Hae < -12000 || (p.Hae > 40000000 && p.Hae != 9999999.0) {
		return fmt.Errorf("invalid HAE: %f", p.Hae)
	}

	// Validate circular error (CE)
	// CE must be strictly positive and less than or equal to 9999999 meters
	if p.Ce <= 0 || p.Ce > 9999999.0 {
		return fmt.Errorf("invalid CE: %f", p.Ce)
	}

	// Validate linear error (LE)
	// LE must be strictly positive and less than or equal to 9999999 meters
	if p.Le <= 0 || p.Le > 9999999.0 {
		return fmt.Errorf("invalid LE: %f", p.Le)
	}

	return nil
}

// Event represents a CoT event message
type Event struct {
	XMLName xml.Name `xml:"event"`
	Version string   `xml:"version,attr"`
	Uid     string   `xml:"uid,attr"`
	Type    string   `xml:"type,attr"`
	How     string   `xml:"how,attr,omitempty"`
	Time    CoTTime  `xml:"time,attr"`
	Start   CoTTime  `xml:"start,attr"`
	Stale   CoTTime  `xml:"stale,attr"`
	Point   Point    `xml:"point"`
	Detail  *Detail  `xml:"detail,omitempty"`
	Links   []Link   `xml:"link,omitempty"`
	// Message is populated for GeoChat events from the <remarks> element.
	Message string `xml:"-"`
	// StrokeColor is an ARGB hex color used for drawing events.
	StrokeColor string `xml:"strokeColor,attr,omitempty"`
	// UserIcon specifies a custom icon URL or resource for the event.
	UserIcon string `xml:"usericon,attr,omitempty"`
}

// Error sentinels for validation
var (
	ErrInvalidInput     = fmt.Errorf("invalid input")
	ErrInvalidLatitude  = fmt.Errorf("invalid latitude")
	ErrInvalidLongitude = fmt.Errorf("invalid longitude")
	ErrInvalidUID       = fmt.Errorf("invalid UID")
	// ErrInvalidType is returned when a CoT type fails validation.
	ErrInvalidType = fmt.Errorf("invalid type")
	// ErrInvalidHow is returned when a how value is not recognised.
	ErrInvalidHow = fmt.Errorf("invalid how")
	// ErrInvalidRelation is returned when a relation value is not recognised.
	ErrInvalidRelation = fmt.Errorf("invalid relation")
)

// doctypePattern matches XML DOCTYPE declarations case-insensitively
var doctypePattern = regexp.MustCompile(`(?i)<!\s*DOCTYPE`)

// Contact represents contact information
type Contact struct {
	XMLName  xml.Name `xml:"contact"`
	Callsign string   `xml:"callsign,attr,omitempty"`
}

// Detail contains additional information about an event
type Detail struct {
	Group             *Group             `xml:"group,omitempty"`
	Contact           *Contact           `xml:"contact,omitempty"`
	Chat              *Chat              `xml:"__chat,omitempty"`
	ChatReceipt       *ChatReceipt       `xml:"__chatReceipt,omitempty"`
	Emergency         *Emergency         `xml:"emergency,omitempty"`
	Geofence          *Geofence          `xml:"__geofence,omitempty"`
	ServerDestination *ServerDestination `xml:"__serverdestination,omitempty"`
	Video             *Video             `xml:"__video,omitempty"`
	GroupExtension    *GroupExtension    `xml:"__group,omitempty"`
	Archive           *Archive           `xml:"archive,omitempty"`
	AttachmentList    *AttachmentList    `xml:"attachmentList,omitempty"`
	Environment       *Environment       `xml:"environment,omitempty"`
	FileShare         *FileShare         `xml:"fileshare,omitempty"`
	PrecisionLocation *PrecisionLocation `xml:"precisionlocation,omitempty"`
	Takv              *Takv              `xml:"takv,omitempty"`
	Track             *Track             `xml:"track,omitempty"`
	Mission           *Mission           `xml:"mission,omitempty"`
	Status            *Status            `xml:"status,omitempty"`
	Shape             *Shape             `xml:"shape,omitempty"`
	StrokeColor       *StrokeColor       `xml:"strokecolor,omitempty"`
	StrokeWeight      *StrokeWeight      `xml:"strokeweight,omitempty"`
	FillColor         *FillColor         `xml:"fillcolor,omitempty"`
	Height            *Height            `xml:"height,omitempty"`
	HeightUnit        *HeightUnit        `xml:"height_unit,omitempty"`
	LabelsOn          *LabelsOn          `xml:"labelson,omitempty"`
	ColorExtension    *ColorExtension    `xml:"color,omitempty"`
	Hierarchy         *Hierarchy         `xml:"hierarchy,omitempty"`
	LinkDetail        *DetailLink        `xml:"link,omitempty"`
	UserIcon          *UserIcon          `xml:"usericon,omitempty"`
	UID               *UID               `xml:"uid,omitempty"`
	Bullseye          *Bullseye          `xml:"bullseye,omitempty"`
	RouteInfo         *RouteInfo         `xml:"routeInfo,omitempty"`
	Marti             *Marti             `xml:"marti,omitempty"`
	Remarks           *Remarks           `xml:"remarks,omitempty"`
	Unknown           []RawMessage       `xml:"-"`
}

// Group represents a group affiliation
type Group struct {
	Name string `xml:"name,attr"`
	Role string `xml:"role,attr"`
}

// Link represents a relationship to another event
type Link struct {
	Uid      string `xml:"uid,attr"`
	Type     string `xml:"type,attr"`
	Relation string `xml:"relation,attr"`
}

// UnmarshalXML implements xml.Unmarshaler for Detail.
func (d *Detail) UnmarshalXML(dec *xml.Decoder, start xml.StartElement) error {
	*d = Detail{}
	for {
		tok, err := dec.Token()
		if err != nil {
			if err == io.EOF {
				break
			}
			return err
		}
		switch t := tok.(type) {
		case xml.StartElement:
			switch t.Name.Local {
			case "group":
				var g Group
				if err := dec.DecodeElement(&g, &t); err != nil {
					return err
				}
				d.Group = &g
			case "contact":
				var c Contact
				if err := dec.DecodeElement(&c, &t); err != nil {
					return err
				}
				d.Contact = &c
			case "__chat":
				var c Chat
				if err := dec.DecodeElement(&c, &t); err != nil {
					return err
				}
				d.Chat = &c
			case "__chatReceipt", "__chatreceipt":
				var c ChatReceipt
				if err := dec.DecodeElement(&c, &t); err != nil {
					return err
				}
				d.ChatReceipt = &c
			case "emergency":
				var em Emergency
				if err := dec.DecodeElement(&em, &t); err != nil {
					return err
				}
				d.Emergency = &em
			case "__geofence":
				var gf Geofence
				if err := dec.DecodeElement(&gf, &t); err != nil {
					return err
				}
				d.Geofence = &gf
			case "__serverdestination":
				var sd ServerDestination
				if err := dec.DecodeElement(&sd, &t); err != nil {
					return err
				}
				d.ServerDestination = &sd
			case "__video":
				var v Video
				if err := dec.DecodeElement(&v, &t); err != nil {
					return err
				}
				d.Video = &v
			case "__group":
				var gext GroupExtension
				if err := dec.DecodeElement(&gext, &t); err != nil {
					return err
				}
				d.GroupExtension = &gext
			case "archive":
				var a Archive
				if err := dec.DecodeElement(&a, &t); err != nil {
					return err
				}
				d.Archive = &a
			case "attachmentList":
				var al AttachmentList
				if err := dec.DecodeElement(&al, &t); err != nil {
					return err
				}
				d.AttachmentList = &al
			case "environment":
				var env Environment
				if err := dec.DecodeElement(&env, &t); err != nil {
					return err
				}
				d.Environment = &env
			case "fileshare":
				var fs FileShare
				if err := dec.DecodeElement(&fs, &t); err != nil {
					return err
				}
				d.FileShare = &fs
			case "precisionlocation":
				var pl PrecisionLocation
				if err := dec.DecodeElement(&pl, &t); err != nil {
					return err
				}
				d.PrecisionLocation = &pl
			case "takv":
				var tv Takv
				if err := dec.DecodeElement(&tv, &t); err != nil {
					return err
				}
				d.Takv = &tv
			case "track":
				var tr Track
				if err := dec.DecodeElement(&tr, &t); err != nil {
					return err
				}
				d.Track = &tr
			case "mission":
				var m Mission
				if err := dec.DecodeElement(&m, &t); err != nil {
					return err
				}
				d.Mission = &m
			case "status":
				var s Status
				if err := dec.DecodeElement(&s, &t); err != nil {
					return err
				}
				d.Status = &s
			case "shape":
				var sh Shape
				if err := dec.DecodeElement(&sh, &t); err != nil {
					return err
				}
				d.Shape = &sh
			case "strokecolor":
				var sc StrokeColor
				if err := dec.DecodeElement(&sc, &t); err != nil {
					return err
				}
				d.StrokeColor = &sc
			case "strokeweight":
				var sw StrokeWeight
				if err := dec.DecodeElement(&sw, &t); err != nil {
					return err
				}
				d.StrokeWeight = &sw
			case "fillcolor":
				var fc FillColor
				if err := dec.DecodeElement(&fc, &t); err != nil {
					return err
				}
				d.FillColor = &fc
			case "height":
				var h Height
				if err := dec.DecodeElement(&h, &t); err != nil {
					return err
				}
				d.Height = &h
			case "height_unit":
				var hu HeightUnit
				if err := dec.DecodeElement(&hu, &t); err != nil {
					return err
				}
				d.HeightUnit = &hu
			case "labelson":
				var lo LabelsOn
				if err := dec.DecodeElement(&lo, &t); err != nil {
					return err
				}
				d.LabelsOn = &lo
			case "color":
				var co ColorExtension
				if err := dec.DecodeElement(&co, &t); err != nil {
					return err
				}
				d.ColorExtension = &co
			case "hierarchy":
				var h Hierarchy
				if err := dec.DecodeElement(&h, &t); err != nil {
					return err
				}
				d.Hierarchy = &h
			case "link":
				var dl DetailLink
				if err := dec.DecodeElement(&dl, &t); err != nil {
					return err
				}
				d.LinkDetail = &dl
			case "usericon":
				var ui UserIcon
				if err := dec.DecodeElement(&ui, &t); err != nil {
					return err
				}
				d.UserIcon = &ui
			case "uid":
				var u UID
				if err := dec.DecodeElement(&u, &t); err != nil {
					return err
				}
				d.UID = &u
			case "bullseye":
				var b Bullseye
				if err := dec.DecodeElement(&b, &t); err != nil {
					return err
				}
				d.Bullseye = &b
			case "routeInfo":
				var ri RouteInfo
				if err := dec.DecodeElement(&ri, &t); err != nil {
					return err
				}
				d.RouteInfo = &ri
			case "marti":
				var m Marti
				if err := dec.DecodeElement(&m, &t); err != nil {
					return err
				}
				d.Marti = &m
			case "remarks":
				var r Remarks
				if err := dec.DecodeElement(&r, &t); err != nil {
					return err
				}
				d.Remarks = &r
			default:
				raw, err := captureRaw(dec, t)
				if err != nil {
					return err
				}
				d.Unknown = append(d.Unknown, raw)
			}
		case xml.EndElement:
			if t.Name == start.Name {
				return nil
			}
		}
	}
	return nil
}

// MarshalXML implements xml.Marshaler for Detail.
func (d *Detail) MarshalXML(enc *xml.Encoder, start xml.StartElement) error {
	if err := enc.EncodeToken(start); err != nil {
		return err
	}
	if d.Contact != nil {
		if err := enc.Encode(d.Contact); err != nil {
			return err
		}
	}
	if d.Group != nil {
		if err := enc.Encode(d.Group); err != nil {
			return err
		}
	}
	if d.Chat != nil {
		if err := enc.Encode(d.Chat); err != nil {
			return err
		}
	}
	if d.ChatReceipt != nil {
		if err := enc.Encode(d.ChatReceipt); err != nil {
			return err
		}
	}
	if d.Emergency != nil {
		if err := encodeRaw(enc, d.Emergency.Raw); err != nil {
			return err
		}
	}
	if d.Geofence != nil {
		if err := encodeRaw(enc, d.Geofence.Raw); err != nil {
			return err
		}
	}
	if d.ServerDestination != nil {
		if err := encodeRaw(enc, d.ServerDestination.Raw); err != nil {
			return err
		}
	}
	if d.Video != nil {
		if err := encodeRaw(enc, d.Video.Raw); err != nil {
			return err
		}
	}
	if d.GroupExtension != nil {
		if err := encodeRaw(enc, d.GroupExtension.Raw); err != nil {
			return err
		}
	}
	if d.Archive != nil {
		if err := encodeRaw(enc, d.Archive.Raw); err != nil {
			return err
		}
	}
	if d.AttachmentList != nil {
		if err := encodeRaw(enc, d.AttachmentList.Raw); err != nil {
			return err
		}
	}
	if d.Environment != nil {
		if err := encodeRaw(enc, d.Environment.Raw); err != nil {
			return err
		}
	}
	if d.FileShare != nil {
		if err := encodeRaw(enc, d.FileShare.Raw); err != nil {
			return err
		}
	}
	if d.PrecisionLocation != nil {
		if err := encodeRaw(enc, d.PrecisionLocation.Raw); err != nil {
			return err
		}
	}
	if d.Takv != nil {
		if err := encodeRaw(enc, d.Takv.Raw); err != nil {
			return err
		}
	}
	if d.Track != nil {
		if err := encodeRaw(enc, d.Track.Raw); err != nil {
			return err
		}
	}
	if d.Mission != nil {
		if err := encodeRaw(enc, d.Mission.Raw); err != nil {
			return err
		}
	}
	if d.Status != nil {
		if err := encodeRaw(enc, d.Status.Raw); err != nil {
			return err
		}
	}
	if d.Shape != nil {
		if err := encodeRaw(enc, d.Shape.Raw); err != nil {
			return err
		}
	}
	if d.StrokeColor != nil {
		if err := encodeRaw(enc, d.StrokeColor.Raw); err != nil {
			return err
		}
	}
	if d.StrokeWeight != nil {
		if err := encodeRaw(enc, d.StrokeWeight.Raw); err != nil {
			return err
		}
	}
	if d.FillColor != nil {
		if err := encodeRaw(enc, d.FillColor.Raw); err != nil {
			return err
		}
	}
	if d.Height != nil {
		if err := encodeRaw(enc, d.Height.Raw); err != nil {
			return err
		}
	}
	if d.HeightUnit != nil {
		if err := encodeRaw(enc, d.HeightUnit.Raw); err != nil {
			return err
		}
	}
	if d.LabelsOn != nil {
		if err := encodeRaw(enc, d.LabelsOn.Raw); err != nil {
			return err
		}
	}
	if d.ColorExtension != nil {
		if err := encodeRaw(enc, d.ColorExtension.Raw); err != nil {
			return err
		}
	}
	if d.Hierarchy != nil {
		if err := encodeRaw(enc, d.Hierarchy.Raw); err != nil {
			return err
		}
	}
	if d.LinkDetail != nil {
		if err := encodeRaw(enc, d.LinkDetail.Raw); err != nil {
			return err
		}
	}
	if d.UserIcon != nil {
		if err := encodeRaw(enc, d.UserIcon.Raw); err != nil {
			return err
		}
	}
	if d.UID != nil {
		if err := encodeRaw(enc, d.UID.Raw); err != nil {
			return err
		}
	}
	if d.Bullseye != nil {
		if err := encodeRaw(enc, d.Bullseye.Raw); err != nil {
			return err
		}
	}
	if d.RouteInfo != nil {
		if err := encodeRaw(enc, d.RouteInfo.Raw); err != nil {
			return err
		}
	}
	if d.Marti != nil {
		if err := enc.Encode(d.Marti); err != nil {
			return err
		}
	}
	if d.Remarks != nil {
		if len(d.Remarks.Raw) > 0 && d.Remarks.Text == "" &&
			d.Remarks.Source == "" && d.Remarks.SourceID == "" &&
			d.Remarks.To == "" && d.Remarks.Time.Time().IsZero() {
			if err := encodeRaw(enc, d.Remarks.Raw); err != nil {
				return err
			}
		} else {
			if err := enc.Encode(d.Remarks); err != nil {
				return err
			}
		}
	}
	for _, raw := range d.Unknown {
		if err := encodeRaw(enc, raw); err != nil {
			return err
		}
	}
	return enc.EncodeToken(start.End())
}

// NewEvent creates a new CoT event with the given parameters
func NewEvent(uid, typ string, lat, lon, hae float64) (*Event, error) {
	now := time.Now().UTC().Truncate(time.Second)
	evt := getEvent()
	*evt = Event{
		Version: "2.0",
		Uid:     uid,
		Type:    typ,
		How:     "m-g",
		Time:    CoTTime(now),
		Start:   CoTTime(now),
		Stale:   CoTTime(now.Add(6 * time.Second)),
		Point: Point{
			Lat: lat,
			Lon: lon,
			Hae: hae,
			Ce:  9999999.0,
			Le:  9999999.0,
		},
	}
	if err := evt.ValidateAt(now); err != nil {
		ReleaseEvent(evt)
		return nil, err
	}
	return evt, nil
}

// NewPresenceEvent creates a new presence event (t-x-takp-v)
func NewPresenceEvent(uid string, lat, lon, hae float64) (*Event, error) {
	return NewEvent(uid, "t-x-takp-v", lat, lon, hae)
}

// ValidateType checks if a CoT type is valid
func ValidateType(typ string) error {
	if typ == "" {
		return fmt.Errorf("empty type: %w", ErrInvalidType)
	}
	if len(typ) > 100 {
		return fmt.Errorf("type too long: %w", ErrInvalidType)
	}

	if strings.HasSuffix(typ, "-") {
		return fmt.Errorf("type cannot end with dash: %w", ErrInvalidType)
	}

	// Fast path for wildcard patterns that don't need catalog lookup
	if strings.Contains(typ, "*") {
		parts := strings.Split(typ, "-")
		if len(parts) < 2 {
			return fmt.Errorf("invalid type format: %w", ErrInvalidType)
		}

		// Only allow a trailing segment consisting solely of '*'
		for i, p := range parts {
			if strings.Contains(p, "*") {
				if p != "*" {
					return fmt.Errorf("wildcard must be standalone segment: %w", ErrInvalidType)
				}
				if i != len(parts)-1 {
					return fmt.Errorf("wildcard only allowed at end of type: %w", ErrInvalidType)
				}
			}
		}

		// Validate the prefix
		if parts[0] != "a" && parts[0] != "b" && parts[0] != "t" {
			return fmt.Errorf("invalid type prefix: %w", ErrInvalidType)
		}
		return nil
	}

	// Fast path for atomic type wildcards (a-.-X)
	if strings.HasPrefix(typ, "a-.") {
		parts := strings.Split(typ, "-")
		if len(parts) < 2 {
			return fmt.Errorf("invalid type format: %w", ErrInvalidType)
		}
		if parts[0] != "a" {
			return fmt.Errorf("wildcard only allowed in atomic types: %w", ErrInvalidType)
		}
		if parts[1] != "." {
			return fmt.Errorf("invalid wildcard format: %w", ErrInvalidType)
		}
		return nil
	}

	// Use the catalog for validation of non-wildcard types
	cat := cottypes.GetCatalog()
	_, err := cat.GetType(context.Background(), typ)
	if err != nil {
		invalidErr := fmt.Errorf("invalid type: %w", ErrInvalidType)

		// Attempt wildcard resolution by replacing f/h/n/u segments with '.'
		parts := strings.Split(typ, "-")
		for i, seg := range parts {
			switch seg {
			case "f", "h", "n", "u":
				orig := parts[i]
				parts[i] = "."
				if _, err2 := cat.GetType(context.Background(), strings.Join(parts, "-")); err2 == nil {
					return nil
				}
				parts[i] = orig
			}
		}

		return invalidErr
	}

	return nil
}

// ValidateHow checks if a how value is valid according to the CoT catalog.
// How values indicate the source or method of position determination.
func ValidateHow(how string) error {
	if how == "" {
		return nil // How is optional
	}

	// Check if it's a valid how code in the catalog
	allHows := cottypes.GetAllHows()
	for _, h := range allHows {
		if h.Value == how || h.Cot == how {
			return nil // Found it
		}
	}

	return fmt.Errorf("invalid how value %s: %w", how, ErrInvalidHow)
}

// ValidateRelation checks if a relation value is valid according to the CoT catalog.
// Relation values indicate the relationship type in link elements.
func ValidateRelation(relation string) error {
	if relation == "" {
		return fmt.Errorf("empty relation: %w", ErrInvalidRelation)
	}

	// Check if relation exists in catalog
	_, err := cottypes.GetRelationDescription(relation)
	if err != nil {
		return fmt.Errorf("invalid relation value %s: %w", relation, ErrInvalidRelation)
	}

	return nil
}

// Validate checks if the event is valid
func (e *Event) Validate() error {
	return e.ValidateAt(time.Now().UTC())
}

// ValidateAt checks if the event is valid using the provided reference time
func (e *Event) ValidateAt(now time.Time) error {
	// Check required fields
	if e.Version == "" {
		return fmt.Errorf("missing version")
	}
	if e.Uid == "" {
		return fmt.Errorf("missing uid")
	}
	if e.Type == "" {
		return fmt.Errorf("missing type")
	}

	// Validate type
	if err := ValidateType(e.Type); err != nil {
		return err
	}

	// Validate how field if present
	if err := ValidateHow(e.How); err != nil {
		return fmt.Errorf("invalid how: %w", err)
	}

	// Validate link relations
	for i, link := range e.Links {
		if err := ValidateRelation(link.Relation); err != nil {
			return fmt.Errorf("invalid relation in link %d: %w", i, err)
		}
		// Also validate link type
		if err := ValidateType(link.Type); err != nil {
			return fmt.Errorf("invalid link type in link %d: %w", i, err)
		}
	}

	// Validate time fields
	eventTime := e.Time.Time()
	startTime := e.Start.Time()
	staleTime := e.Stale.Time()

	// Check time ranges
	if eventTime.Before(now.Add(-24 * time.Hour)) {
		return fmt.Errorf("time must be within 24 hours of current time")
	}
	if eventTime.After(now.Add(24 * time.Hour)) {
		return fmt.Errorf("time must be within 24 hours of current time")
	}

	// Check start time
	if startTime.After(eventTime) {
		return fmt.Errorf("start time after event time")
	}

	// Check stale time
	staleDiff := staleTime.Sub(eventTime)
	if staleDiff < minStaleOffset {
		return fmt.Errorf("stale time too close to event time")
	}
	// Skip maximum stale offset checks to allow extended validity

	// Validate point
	if err := e.Point.Validate(); err != nil {
		return err
	}

	// Validate chat-related extensions if present
	if e.Detail != nil {
		if e.Detail.Chat != nil {
			data, err := xml.Marshal(e.Detail.Chat)
			if err != nil {
				return fmt.Errorf("marshal chat: %w", err)
			}
			if err := validator.ValidateAgainstSchema("chat", data); err != nil {
				if err2 := validator.ValidateAgainstSchema("tak-details-__chat", data); err2 != nil {
					return fmt.Errorf("chat validation failed: %w", err)
				}
			}
		}
		if e.Detail.ChatReceipt != nil {
			var data []byte
			if len(e.Detail.ChatReceipt.Raw) > 0 {
				data = e.Detail.ChatReceipt.Raw
			} else {
				var err error
				data, err = xml.Marshal(e.Detail.ChatReceipt)
				if err != nil {
					return fmt.Errorf("marshal chatReceipt: %w", err)
				}
			}
			if err := validator.ValidateAgainstSchema("chatReceipt", data); err != nil {
				if err := validator.ValidateAgainstSchema("tak-details-__chatreceipt", data); err != nil {
					return fmt.Errorf("chatReceipt validation failed: %w", err)
				}
			}
		}

		if err := e.validateDetailSchemas(); err != nil {
			return err
		}
	}

	return nil
}

func (e *Event) validateDetailSchemas() error {
	if e.Detail == nil {
		return nil
	}

	type field struct {
		name   string
		schema string
		data   func() ([]byte, bool, error)
	}

	fields := []field{
		{
			name:   "emergency",
			schema: "tak-details-emergency",
			data: func() ([]byte, bool, error) {
				if e.Detail.Emergency == nil {
					return nil, false, nil
				}
				return e.Detail.Emergency.Raw, true, nil
			},
		},
		{
			name:   "__serverdestination",
			schema: "tak-details-__serverdestination",
			data: func() ([]byte, bool, error) {
				if e.Detail.ServerDestination == nil {
					return nil, false, nil
				}
				return e.Detail.ServerDestination.Raw, true, nil
			},
		},
		{
			name:   "__group",
			schema: "tak-details-__group",
			data: func() ([]byte, bool, error) {
				if e.Detail.GroupExtension == nil {
					return nil, false, nil
				}
				return e.Detail.GroupExtension.Raw, true, nil
			},
		},
		{
			name:   "contact",
			schema: "tak-details-contact",
			data: func() ([]byte, bool, error) {
				if e.Detail.Contact == nil {
					return nil, false, nil
				}
				b, err := xml.Marshal(e.Detail.Contact)
				return b, true, err
			},
		},
		{
			name:   "track",
			schema: "tak-details-track",
			data: func() ([]byte, bool, error) {
				if e.Detail.Track == nil {
					return nil, false, nil
				}
				return e.Detail.Track.Raw, true, nil
			},
		},
		{
			name:   "status",
			schema: "tak-details-status",
			data: func() ([]byte, bool, error) {
				if e.Detail.Status == nil {
					return nil, false, nil
				}
				return e.Detail.Status.Raw, true, nil
			},
		},
		{
			name:   "archive",
			schema: "tak-details-archive",
			data: func() ([]byte, bool, error) {
				if e.Detail.Archive == nil {
					return nil, false, nil
				}
				return e.Detail.Archive.Raw, true, nil
			},
		},
		{
			name:   "__video",
			schema: "tak-details-__video",
			data: func() ([]byte, bool, error) {
				if e.Detail.Video == nil {
					return nil, false, nil
				}
				return e.Detail.Video.Raw, true, nil
			},
		},
		{
			name:   "attachment_list",
			schema: "tak-details-attachment_list",
			data: func() ([]byte, bool, error) {
				if e.Detail.AttachmentList == nil {
					return nil, false, nil
				}
				return e.Detail.AttachmentList.Raw, true, nil
			},
		},
		{
			name:   "uid",
			schema: "tak-details-uid",
			data: func() ([]byte, bool, error) {
				if e.Detail.UID == nil {
					return nil, false, nil
				}
				return e.Detail.UID.Raw, true, nil
			},
		},
		{
			name:   "bullseye",
			schema: "tak-details-bullseye",
			data: func() ([]byte, bool, error) {
				if e.Detail.Bullseye == nil {
					return nil, false, nil
				}
				return e.Detail.Bullseye.Raw, true, nil
			},
		},
		{
			name:   "routeinfo",
			schema: "tak-details-routeinfo",
			data: func() ([]byte, bool, error) {
				if e.Detail.RouteInfo == nil {
					return nil, false, nil
				}
				return e.Detail.RouteInfo.Raw, true, nil
			},
		},
		{
			name:   "marti",
			schema: "tak-details-marti",
			data: func() ([]byte, bool, error) {
				if e.Detail.Marti == nil {
					return nil, false, nil
				}
				b, err := xml.Marshal(e.Detail.Marti)
				return b, true, err
			},
		},
		{
			name:   "environment",
			schema: "tak-details-environment",
			data: func() ([]byte, bool, error) {
				if e.Detail.Environment == nil {
					return nil, false, nil
				}
				return e.Detail.Environment.Raw, true, nil
			},
		},
		{
			name:   "fileshare",
			schema: "tak-details-fileshare",
			data: func() ([]byte, bool, error) {
				if e.Detail.FileShare == nil {
					return nil, false, nil
				}
				return e.Detail.FileShare.Raw, true, nil
			},
		},
		{
			name:   "precisionlocation",
			schema: "tak-details-precisionlocation",
			data: func() ([]byte, bool, error) {
				if e.Detail.PrecisionLocation == nil {
					return nil, false, nil
				}
				return e.Detail.PrecisionLocation.Raw, true, nil
			},
		},
		{
			name:   "takv",
			schema: "tak-details-takv",
			data: func() ([]byte, bool, error) {
				if e.Detail.Takv == nil {
					return nil, false, nil
				}
				return e.Detail.Takv.Raw, true, nil
			},
		},
		{
			name:   "mission",
			schema: "tak-details-mission",
			data: func() ([]byte, bool, error) {
				if e.Detail.Mission == nil {
					return nil, false, nil
				}
				return e.Detail.Mission.Raw, true, nil
			},
		},
		{
			name:   "shape",
			schema: "tak-details-shape",
			data: func() ([]byte, bool, error) {
				if e.Detail.Shape == nil {
					return nil, false, nil
				}
				return e.Detail.Shape.Raw, true, nil
			},
		},
		{
			name:   "__geofence",
			schema: "tak-details-__geofence",
			data: func() ([]byte, bool, error) {
				if e.Detail.Geofence == nil {
					return nil, false, nil
				}
				return e.Detail.Geofence.Raw, true, nil
			},
		},
		{
			name:   "strokeColor",
			schema: "tak-details-strokeColor",
			data: func() ([]byte, bool, error) {
				if e.Detail.StrokeColor == nil {
					return nil, false, nil
				}
				return e.Detail.StrokeColor.Raw, true, nil
			},
		},
		{
			name:   "strokeWeight",
			schema: "tak-details-strokeWeight",
			data: func() ([]byte, bool, error) {
				if e.Detail.StrokeWeight == nil {
					return nil, false, nil
				}
				return e.Detail.StrokeWeight.Raw, true, nil
			},
		},
		{
			name:   "fillColor",
			schema: "tak-details-fillColor",
			data: func() ([]byte, bool, error) {
				if e.Detail.FillColor == nil {
					return nil, false, nil
				}
				return e.Detail.FillColor.Raw, true, nil
			},
		},
		{
			name:   "height",
			schema: "tak-details-height",
			data: func() ([]byte, bool, error) {
				if e.Detail.Height == nil {
					return nil, false, nil
				}
				return e.Detail.Height.Raw, true, nil
			},
		},
		{
			name:   "height_unit",
			schema: "tak-details-height_unit",
			data: func() ([]byte, bool, error) {
				if e.Detail.HeightUnit == nil {
					return nil, false, nil
				}
				return e.Detail.HeightUnit.Raw, true, nil
			},
		},
		{
			name:   "labels_on",
			schema: "tak-details-labels_on",
			data: func() ([]byte, bool, error) {
				if e.Detail.LabelsOn == nil {
					return nil, false, nil
				}
				return e.Detail.LabelsOn.Raw, true, nil
			},
		},
		{
			name:   "color",
			schema: "tak-details-color",
			data: func() ([]byte, bool, error) {
				if e.Detail.ColorExtension == nil {
					return nil, false, nil
				}
				return e.Detail.ColorExtension.Raw, true, nil
			},
		},
		{
			name:   "hierarchy",
			schema: "tak-details-hierarchy",
			data: func() ([]byte, bool, error) {
				if e.Detail.Hierarchy == nil {
					return nil, false, nil
				}
				return e.Detail.Hierarchy.Raw, true, nil
			},
		},
		{
			name:   "link",
			schema: "tak-details-link",
			data: func() ([]byte, bool, error) {
				if e.Detail.LinkDetail == nil {
					return nil, false, nil
				}
				return e.Detail.LinkDetail.Raw, true, nil
			},
		},
		{
			name:   "usericon",
			schema: "tak-details-usericon",
			data: func() ([]byte, bool, error) {
				if e.Detail.UserIcon == nil {
					return nil, false, nil
				}
				return e.Detail.UserIcon.Raw, true, nil
			},
		},
		{
			name:   "remarks",
			schema: "tak-details-remarks",
			data: func() ([]byte, bool, error) {
				if e.Detail.Remarks == nil {
					return nil, false, nil
				}
				if len(e.Detail.Remarks.Raw) > 0 && e.Detail.Remarks.Text == "" &&
					e.Detail.Remarks.Source == "" && e.Detail.Remarks.SourceID == "" &&
					e.Detail.Remarks.To == "" && e.Detail.Remarks.Time.Time().IsZero() {
					return e.Detail.Remarks.Raw, true, nil
				}
				data, err := xml.Marshal(e.Detail.Remarks)
				return data, true, err
			},
		},
	}

	for _, f := range fields {
		data, ok, err := f.data()
		if err != nil {
			return fmt.Errorf("marshal %s: %w", f.name, err)
		}
		if !ok {
			continue
		}
		if err := validator.ValidateAgainstSchema(f.schema, data); err != nil {
			return fmt.Errorf("invalid %s: %w", f.name, err)
		}
	}

	return nil
}

// AddLink adds a link to the event
func (e *Event) AddLink(link *Link) {
	e.Links = append(e.Links, *link)
}

// InjectIdentity adds identity information to the event
func (e *Event) InjectIdentity(selfUid, groupName, groupRole string) {
	// Add group information
	if e.Detail == nil {
		e.Detail = &Detail{}
	}
	if e.Detail.Group == nil {
		e.Detail.Group = &Group{}
	}
	e.Detail.Group.Name = groupName
	e.Detail.Group.Role = groupRole

	// Add self link if not already present
	for _, l := range e.Links {
		if l.Relation == "p-p" && l.Uid == selfUid {
			return
		}
	}
	e.AddLink(&Link{
		Uid:      selfUid,
		Type:     "t-x-takp-v",
		Relation: "p-p",
	})
}

// Is checks if the event matches a predicate
func (e *Event) Is(pred string) bool {
	parts := strings.Split(e.Type, "-")
	if len(parts) < 2 {
		return false
	}

	switch pred {
	case "atom":
		// All types with valid prefixes are considered atoms
		return parts[0] == "a" || parts[0] == "b" || parts[0] == "t"
	case "friend":
		return len(parts) > 1 && parts[1] == "f"
	case "hostile":
		return len(parts) > 1 && parts[1] == "h"
	case "ground":
		return len(parts) > 2 && parts[2] == "G"
	case "air":
		return len(parts) > 2 && parts[2] == "A"
	default:
		return false
	}
}

// WithLogger adds a logger to the context
func WithLogger(ctx context.Context, l *slog.Logger) context.Context {
	return ctxlog.WithLogger(ctx, l)
}

// LoggerFromContext retrieves the logger from context or returns slog.Default.
func LoggerFromContext(ctx context.Context) *slog.Logger {
	return ctxlog.LoggerFromContext(ctx)
}

// GetTypeFullName returns the full hierarchical name for a CoT type.
// For example, "a-f-G-E-X-N" returns "Gnd/Equip/Nbc Equipment".
//
// The full name represents the type's position in the CoT type hierarchy,
// making it useful for building user interfaces and documentation.
//
// Returns an error if the type is not registered in the catalog.
func GetTypeFullName(name string) (string, error) {
	return cottypes.GetCatalog().GetFullName(context.Background(), name)
}

// GetTypeDescription returns the human-readable description for a CoT type.
// For example, "a-f-G-E-X-N" returns "NBC EQUIPMENT".
//
// The description is a concise explanation of what the type represents,
// suitable for display in user interfaces and logs.
//
// Returns an error if the type is not registered in the catalog.
func GetTypeDescription(name string) (string, error) {
	return cottypes.GetCatalog().GetDescription(context.Background(), name)
}

// FindTypesByDescription searches for types matching the given description.
// The search is case-insensitive and matches partial descriptions.
//
// For example:
//   - "NBC" finds all types containing "NBC" in their description
//   - "EQUIPMENT" finds all equipment-related types
//   - "COMBAT" finds all combat-related types
//
// This is useful for building search interfaces and type discovery tools.
// Returns an empty slice if no matches are found.
func FindTypesByDescription(desc string) []cottypes.Type {
	return cottypes.GetCatalog().FindByDescription(context.Background(), desc)
}

// FindTypesByFullName searches for types matching the given full name.
// The search is case-insensitive and matches partial names.
//
// For example:
//   - "Nbc Equipment" finds all NBC equipment types
//   - "Ground" finds all ground-based types
//   - "Vehicle" finds all vehicle types
//
// This is useful for finding types based on their hierarchical classification.
// Returns an empty slice if no matches are found.
func FindTypesByFullName(name string) []cottypes.Type {
	return cottypes.GetCatalog().FindByFullName(context.Background(), name)
}

// UnmarshalXMLEvent parses an XML byte slice into an Event. The returned Event
// is obtained from an internal pool; callers should release it with
// ReleaseEvent when finished.
// The function uses the standard library's encoding/xml Decoder under the hood.
func UnmarshalXMLEvent(ctx context.Context, data []byte) (*Event, error) {
	logger := LoggerFromContext(ctx)

	if len(data) > int(currentMaxXMLSize()) {
		logger.Error("xml size exceeds limit",
			"size", len(data),
			"limit", currentMaxXMLSize())
		return nil, ErrInvalidInput
	}

	// Check for DOCTYPE in a case-insensitive manner
	if doctypePattern.Match(data) {
		logger.Error("invalid doctype detected")
		return nil, ErrInvalidInput
	}

	// Check namespace length
	if idx := bytes.Index(data, []byte(`xmlns="`)); idx >= 0 {
		end := bytes.Index(data[idx+7:], []byte(`"`))
		if end > 1024 {
			logger.Error("namespace value too long")
			return nil, ErrInvalidInput
		}
	}

	pd := getDecoder(data)
	defer putDecoder(pd)

	evt := getEvent()
	if err := decodeWithLimits(pd.dec, evt); err != nil {
		ReleaseEvent(evt)
		logger.Error("failed to decode XML", "error", err)
		return nil, fmt.Errorf("failed to decode XML: %w", err)
	}

	if evt.Type == "b-t-f" && evt.Detail != nil && evt.Detail.Remarks != nil {
		if evt.Detail.Remarks.Text == "" {
			_ = evt.Detail.Remarks.Parse()
		}
		evt.Message = evt.Detail.Remarks.Text
	}

	if err := evt.ValidateAt(time.Now().UTC()); err != nil {
		ReleaseEvent(evt)
		logger.Error("event validation failed", "error", err)
		return nil, err
	}

	return evt, nil
}

// UnmarshalXMLEventCtx parses an XML byte slice into an Event using the
// provided context for logging. The returned Event is obtained from an
// internal pool and must be released with ReleaseEvent when finished.
func UnmarshalXMLEventCtx(ctx context.Context, data []byte) (*Event, error) {
	return UnmarshalXMLEvent(ctx, data)
}

// ValidateLatLon checks if latitude and longitude are within valid ranges
func ValidateLatLon(lat, lon float64) error {
	if lat < -90 || lat > 90 {
		return ErrInvalidLatitude
	}
	if lon < -180 || lon > 180 {
		return ErrInvalidLongitude
	}
	return nil
}

// ValidateUID checks if a UID is valid.
// It rejects empty values, leading hyphens, double dots,
// whitespace, and UIDs longer than 64 characters.
func ValidateUID(uid string) error {
	if uid == "" {
		return ErrInvalidUID
	}
	if strings.HasPrefix(uid, "-") {
		return ErrInvalidUID
	}
	if strings.Contains(uid, "..") {
		return ErrInvalidUID
	}
	if len(uid) > 64 {
		return ErrInvalidUID
	}
	if strings.ContainsAny(uid, " \t\n\r") {
		return ErrInvalidUID
	}
	return nil
}

// ToXML serialises an Event to CoT-compliant XML.
// Attribute values are escaped to prevent XML-injection.
// The <point> element is always emitted so that the
// zero coordinate (0° N 0° E) is representable.
func (e *Event) ToXML() ([]byte, error) {
	buf := getBuffer()
	defer putBuffer(buf)
	buf.Grow(256)
	buf.WriteString(`<?xml version="1.0" encoding="UTF-8"?>` + "\n")
	var tmp [32]byte

	// <event>
	buf.WriteString("<event")
	if e.Version != "" {
		buf.WriteString(` version="`)
		buf.WriteString(escapeAttr(e.Version))
		buf.WriteByte('"')
	}
	if e.Type != "" {
		buf.WriteString(` type="`)
		buf.WriteString(escapeAttr(e.Type))
		buf.WriteByte('"')
	}
	if e.How != "" {
		buf.WriteString(` how="`)
		buf.WriteString(escapeAttr(e.How))
		buf.WriteByte('"')
	}
	if e.Uid != "" {
		buf.WriteString(` uid="`)
		buf.WriteString(escapeAttr(e.Uid))
		buf.WriteByte('"')
	}
	if !e.Time.Time().IsZero() {
		buf.WriteString(` time="`)
		buf.WriteString(e.Time.Time().UTC().Format(CotTimeFormat))
		buf.WriteByte('"')
	}
	if !e.Start.Time().IsZero() {
		buf.WriteString(` start="`)
		buf.WriteString(e.Start.Time().UTC().Format(CotTimeFormat))
		buf.WriteByte('"')
	}
	if !e.Stale.Time().IsZero() {
		buf.WriteString(` stale="`)
		buf.WriteString(e.Stale.Time().UTC().Format(CotTimeFormat))
		buf.WriteByte('"')
	}
	if e.StrokeColor != "" {
		buf.WriteString(` strokeColor="`)
		buf.WriteString(escapeAttr(e.StrokeColor))
		buf.WriteByte('"')
	}
	if e.UserIcon != "" {
		buf.WriteString(` usericon="`)
		buf.WriteString(escapeAttr(e.UserIcon))
		buf.WriteByte('"')
	}
	buf.WriteString(">\n")

	// <point>
	buf.WriteString("  <point")
	buf.WriteString(` lat="`)
	buf.Write(strconv.AppendFloat(tmp[:0], e.Point.Lat, 'f', 6, 64))
	buf.WriteString(`" lon="`)
	buf.Write(strconv.AppendFloat(tmp[:0], e.Point.Lon, 'f', 6, 64))
	buf.WriteByte('"')
	if e.Point.Hae != 0 {
		buf.WriteString(` hae="`)
		buf.Write(strconv.AppendFloat(tmp[:0], e.Point.Hae, 'f', 1, 64))
		buf.WriteByte('"')
	}
	if e.Point.Ce != 0 {
		buf.WriteString(` ce="`)
		buf.Write(strconv.AppendFloat(tmp[:0], e.Point.Ce, 'f', 1, 64))
		buf.WriteByte('"')
	}
	if e.Point.Le != 0 {
		buf.WriteString(` le="`)
		buf.Write(strconv.AppendFloat(tmp[:0], e.Point.Le, 'f', 1, 64))
		buf.WriteByte('"')
	}
	buf.WriteString("/>\n")

	// <detail> (optional)
	if e.Detail != nil {
		buf.WriteString("  <detail>\n")
		if c := e.Detail.Contact; c != nil {
			buf.WriteString("    <contact")
			if c.Callsign != "" {
				buf.WriteString(` callsign="`)
				buf.WriteString(escapeAttr(c.Callsign))
				buf.WriteByte('"')
			}
			buf.WriteString("/>\n")
		}
		if g := e.Detail.Group; g != nil {
			buf.WriteString("    <group")
			if g.Name != "" {
				buf.WriteString(` name="`)
				buf.WriteString(escapeAttr(g.Name))
				buf.WriteByte('"')
			}
			if g.Role != "" {
				buf.WriteString(` role="`)
				buf.WriteString(escapeAttr(g.Role))
				buf.WriteByte('"')
			}
			buf.WriteString("/>\n")
		}
		if e.Detail.Chat != nil {
			if len(e.Detail.Chat.Raw) > 0 {
				buf.WriteString("    ")
				buf.Write(e.Detail.Chat.Raw)
				buf.WriteByte('\n')
			} else {
				buf.WriteString("    <__chat")
				if e.Detail.Chat.ID != "" {
					buf.WriteString(` id="`)
					buf.WriteString(escapeAttr(e.Detail.Chat.ID))
					buf.WriteByte('"')
				}
				if e.Detail.Chat.Message != "" {
					buf.WriteString(` message="`)
					buf.WriteString(escapeAttr(e.Detail.Chat.Message))
					buf.WriteByte('"')
				}
				if e.Detail.Chat.Sender != "" {
					buf.WriteString(` sender="`)
					buf.WriteString(escapeAttr(e.Detail.Chat.Sender))
					buf.WriteByte('"')
				}
				buf.WriteString("/>\n")
			}
		}
		if e.Detail.ChatReceipt != nil {
			if len(e.Detail.ChatReceipt.Raw) > 0 && e.Detail.ChatReceipt.Ack == "" {
				buf.WriteString("    ")
				buf.Write(e.Detail.ChatReceipt.Raw)
				buf.WriteByte('\n')
			} else {
				buf.WriteString("    <__chatReceipt")
				if e.Detail.ChatReceipt.Ack != "" {
					buf.WriteString(` ack="`)
					buf.WriteString(escapeAttr(e.Detail.ChatReceipt.Ack))
					buf.WriteByte('"')
				}
				buf.WriteString("/>\n")
			}
		}
		if e.Detail.Geofence != nil {
			buf.WriteString("    ")
			buf.Write(e.Detail.Geofence.Raw)
			buf.WriteByte('\n')
		}
		if e.Detail.ServerDestination != nil {
			buf.WriteString("    ")
			buf.Write(e.Detail.ServerDestination.Raw)
			buf.WriteByte('\n')
		}
		if e.Detail.Video != nil {
			buf.WriteString("    ")
			buf.Write(e.Detail.Video.Raw)
			buf.WriteByte('\n')
		}
		if e.Detail.GroupExtension != nil {
			buf.WriteString("    ")
			buf.Write(e.Detail.GroupExtension.Raw)
			buf.WriteByte('\n')
		}
		if e.Detail.Archive != nil {
			buf.WriteString("    ")
			buf.Write(e.Detail.Archive.Raw)
			buf.WriteByte('\n')
		}
		if e.Detail.AttachmentList != nil {
			buf.WriteString("    ")
			buf.Write(e.Detail.AttachmentList.Raw)
			buf.WriteByte('\n')
		}
		if e.Detail.Environment != nil {
			buf.WriteString("    ")
			buf.Write(e.Detail.Environment.Raw)
			buf.WriteByte('\n')
		}
		if e.Detail.FileShare != nil {
			buf.WriteString("    ")
			buf.Write(e.Detail.FileShare.Raw)
			buf.WriteByte('\n')
		}
		if e.Detail.PrecisionLocation != nil {
			buf.WriteString("    ")
			buf.Write(e.Detail.PrecisionLocation.Raw)
			buf.WriteByte('\n')
		}
		if e.Detail.Takv != nil {
			buf.WriteString("    ")
			buf.Write(e.Detail.Takv.Raw)
			buf.WriteByte('\n')
		}
		if e.Detail.Track != nil {
			buf.WriteString("    ")
			buf.Write(e.Detail.Track.Raw)
			buf.WriteByte('\n')
		}
		if e.Detail.Mission != nil {
			buf.WriteString("    ")
			buf.Write(e.Detail.Mission.Raw)
			buf.WriteByte('\n')
		}
		if e.Detail.Status != nil {
			buf.WriteString("    ")
			buf.Write(e.Detail.Status.Raw)
			buf.WriteByte('\n')
		}
		if e.Detail.Shape != nil {
			buf.WriteString("    ")
			buf.Write(e.Detail.Shape.Raw)
			buf.WriteByte('\n')
		}
<<<<<<< HEAD
		if e.Detail.Remarks != nil {
			r := e.Detail.Remarks
			if len(r.Raw) > 0 && r.Text == "" && r.Source == "" && r.SourceID == "" && r.To == "" && r.Time.Time().IsZero() {
				buf.WriteString("    ")
				buf.Write(r.Raw)
				buf.WriteByte('\n')
			} else {
				buf.WriteString("    <remarks")
				if r.Source != "" {
					buf.WriteString(` source="`)
					buf.WriteString(escapeAttr(r.Source))
					buf.WriteByte('"')
				}
				if r.SourceID != "" {
					buf.WriteString(` sourceID="`)
					buf.WriteString(escapeAttr(r.SourceID))
					buf.WriteByte('"')
				}
				if r.To != "" {
					buf.WriteString(` to="`)
					buf.WriteString(escapeAttr(r.To))
					buf.WriteByte('"')
				}
				if !r.Time.Time().IsZero() {
					buf.WriteString(` time="`)
					buf.WriteString(r.Time.Time().UTC().Format(CotTimeFormat))
					buf.WriteByte('"')
				}
				if r.Text == "" {
					buf.WriteString("/>")
					buf.WriteByte('\n')
				} else {
					buf.WriteString(">")
					escapeText(buf, r.Text)
					buf.WriteString("</remarks>\n")
				}
			}
=======
		if e.Detail.Marti != nil {
			buf.WriteString("    <marti>\n")
			for _, d := range e.Detail.Marti.Dest {
				buf.WriteString("      <dest")
				if d.Callsign != "" {
					buf.WriteString(` callsign="`)
					buf.WriteString(escapeAttr(d.Callsign))
					buf.WriteByte('"')
				}
				buf.WriteString("/>\n")
			}
			buf.WriteString("    </marti>\n")
>>>>>>> 4bf83203
		}
		for _, raw := range e.Detail.Unknown {
			buf.WriteString("    ")
			buf.Write(raw)
			buf.WriteByte('\n')
		}
		buf.WriteString("  </detail>\n")
	}

	// <link> (0..n)
	for _, l := range e.Links {
		buf.WriteString("  <link")
		if l.Uid != "" {
			buf.WriteString(` uid="`)
			buf.WriteString(escapeAttr(l.Uid))
			buf.WriteByte('"')
		}
		if l.Type != "" {
			buf.WriteString(` type="`)
			buf.WriteString(escapeAttr(l.Type))
			buf.WriteByte('"')
		}
		if l.Relation != "" {
			buf.WriteString(` relation="`)
			buf.WriteString(escapeAttr(l.Relation))
			buf.WriteByte('"')
		}
		buf.WriteString("/>\n")
	}

	buf.WriteString("</event>")
	out := make([]byte, buf.Len())
	copy(out, buf.Bytes())
	return out, nil
}

// SetEventHowFromDescriptor sets the how field on an event using a descriptor.
// For example: SetEventHowFromDescriptor(event, "gps") sets how to "h-g-i-g-o".
// It returns an error if event is nil or the descriptor is invalid.
func SetEventHowFromDescriptor(event *Event, descriptor string) error {
	if event == nil {
		return fmt.Errorf("nil event")
	}

	howValue, err := cottypes.GetHowValue(descriptor)
	if err != nil {
		return fmt.Errorf("failed to get how value for descriptor %s: %w", descriptor, err)
	}
	event.How = howValue
	return nil
}

// AddValidatedLink adds a link to the event after validating the relation and type.
// It returns an error if called on a nil Event.
func (e *Event) AddValidatedLink(uid, linkType, relation string) error {
	if e == nil {
		return fmt.Errorf("nil event")
	}

	if err := ValidateType(linkType); err != nil {
		return fmt.Errorf("invalid link type: %w", err)
	}
	if err := ValidateRelation(relation); err != nil {
		return fmt.Errorf("invalid relation: %w", err)
	}

	e.AddLink(&Link{
		Uid:      uid,
		Type:     linkType,
		Relation: relation,
	})
	return nil
}

// GetHowDescriptor returns a human-readable description of the how value.
// For example: "h-g-i-g-o" returns "gps".
func GetHowDescriptor(how string) (string, error) {
	return cottypes.GetHowNick(how)
}

// GetRelationDescription returns a human-readable description of the relation value.
// For example: "p-p" returns "parent-point".
func GetRelationDescription(relation string) (string, error) {
	return cottypes.GetRelationDescription(relation)
}<|MERGE_RESOLUTION|>--- conflicted
+++ resolved
@@ -2153,7 +2153,6 @@
 			buf.Write(e.Detail.Shape.Raw)
 			buf.WriteByte('\n')
 		}
-<<<<<<< HEAD
 		if e.Detail.Remarks != nil {
 			r := e.Detail.Remarks
 			if len(r.Raw) > 0 && r.Text == "" && r.Source == "" && r.SourceID == "" && r.To == "" && r.Time.Time().IsZero() {
@@ -2191,20 +2190,6 @@
 					buf.WriteString("</remarks>\n")
 				}
 			}
-=======
-		if e.Detail.Marti != nil {
-			buf.WriteString("    <marti>\n")
-			for _, d := range e.Detail.Marti.Dest {
-				buf.WriteString("      <dest")
-				if d.Callsign != "" {
-					buf.WriteString(` callsign="`)
-					buf.WriteString(escapeAttr(d.Callsign))
-					buf.WriteByte('"')
-				}
-				buf.WriteString("/>\n")
-			}
-			buf.WriteString("    </marti>\n")
->>>>>>> 4bf83203
 		}
 		for _, raw := range e.Detail.Unknown {
 			buf.WriteString("    ")
