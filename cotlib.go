--- conflicted
+++ resolved
@@ -869,152 +869,88 @@
 	return nil
 }
 
-// ToXML converts an Event to XML bytes
+// ToXML serialises an Event to CoT-compliant XML.
+// Attribute values are escaped to prevent XML-injection.
+// The <point> element is always emitted so that the
+// zero coordinate (0° N 0° E) is representable.
 func (e *Event) ToXML() ([]byte, error) {
 	var buf bytes.Buffer
 	buf.Grow(256)
-	buf.WriteString(`<?xml version="1.0" encoding="UTF-8"?>`)
-	buf.WriteByte('\n')
-
-	// Start event element
+	buf.WriteString(`<?xml version="1.0" encoding="UTF-8"?>` + "\n")
+
+	// <event>
 	buf.WriteString("<event")
 	if e.Version != "" {
-<<<<<<< HEAD
-		buf.WriteString(` version="`)
-		buf.WriteString(e.Version)
-		buf.WriteByte('"')
-	}
-	if e.Type != "" {
-		buf.WriteString(` type="`)
-		buf.WriteString(e.Type)
-		buf.WriteByte('"')
-=======
 		fmt.Fprintf(&buf, ` version="%s"`, escapeAttr(e.Version))
 	}
 	if e.Type != "" {
 		fmt.Fprintf(&buf, ` type="%s"`, escapeAttr(e.Type))
->>>>>>> 7f291c14
+	}
+	if e.How != "" {
+		fmt.Fprintf(&buf, ` how="%s"`, escapeAttr(e.How))
+	}
+	if e.Uid != "" {
+		fmt.Fprintf(&buf, ` uid="%s"`, escapeAttr(e.Uid))
 	}
 	if !e.Time.Time().IsZero() {
-		buf.WriteString(` time="`)
-		buf.WriteString(e.Time.Time().UTC().Format(CotTimeFormat))
-		buf.WriteByte('"')
+		fmt.Fprintf(&buf, ` time="%s"`, e.Time.Time().UTC().Format(CotTimeFormat))
 	}
 	if !e.Start.Time().IsZero() {
-		buf.WriteString(` start="`)
-		buf.WriteString(e.Start.Time().UTC().Format(CotTimeFormat))
-		buf.WriteByte('"')
+		fmt.Fprintf(&buf, ` start="%s"`, e.Start.Time().UTC().Format(CotTimeFormat))
 	}
 	if !e.Stale.Time().IsZero() {
-		buf.WriteString(` stale="`)
-		buf.WriteString(e.Stale.Time().UTC().Format(CotTimeFormat))
-		buf.WriteByte('"')
-	}
-	if e.Uid != "" {
-<<<<<<< HEAD
-		buf.WriteString(` uid="`)
-		buf.WriteString(e.Uid)
-		buf.WriteByte('"')
-=======
-		fmt.Fprintf(&buf, ` uid="%s"`, escapeAttr(e.Uid))
->>>>>>> 7f291c14
+		fmt.Fprintf(&buf, ` stale="%s"`, e.Stale.Time().UTC().Format(CotTimeFormat))
 	}
 	buf.WriteString(">\n")
 
-	// Always write the point element. Previously the element was omitted
-	// when both latitude and longitude were zero, which made it
-	// impossible to encode valid locations at 0°N 0°E.  Including the
-	// element unconditionally ensures the coordinates are preserved.
+	// <point>
 	buf.WriteString("  <point")
-	buf.WriteString(` lat="`)
-	buf.WriteString(strconv.FormatFloat(e.Point.Lat, 'f', 6, 64))
-	buf.WriteString(`" lon="`)
-	buf.WriteString(strconv.FormatFloat(e.Point.Lon, 'f', 6, 64))
-	buf.WriteByte('"')
+	fmt.Fprintf(&buf, ` lat="%f" lon="%f"`, e.Point.Lat, e.Point.Lon)
 	if e.Point.Hae != 0 {
-		buf.WriteString(` hae="`)
-		buf.WriteString(strconv.FormatFloat(e.Point.Hae, 'f', 1, 64))
-		buf.WriteByte('"')
+		fmt.Fprintf(&buf, ` hae="%.1f"`, e.Point.Hae)
 	}
 	if e.Point.Ce != 0 {
-		buf.WriteString(` ce="`)
-		buf.WriteString(strconv.FormatFloat(e.Point.Ce, 'f', 1, 64))
-		buf.WriteByte('"')
+		fmt.Fprintf(&buf, ` ce="%.1f"`, e.Point.Ce)
 	}
 	if e.Point.Le != 0 {
-		buf.WriteString(` le="`)
-		buf.WriteString(strconv.FormatFloat(e.Point.Le, 'f', 1, 64))
-		buf.WriteByte('"')
+		fmt.Fprintf(&buf, ` le="%.1f"`, e.Point.Le)
 	}
 	buf.WriteString("/>\n")
 
-	// Write detail if present
+	// <detail> (optional)
 	if e.Detail != nil {
 		buf.WriteString("  <detail>\n")
-		if e.Detail.Contact != nil {
+		if c := e.Detail.Contact; c != nil {
 			buf.WriteString("    <contact")
-			if e.Detail.Contact.Callsign != "" {
-<<<<<<< HEAD
-				buf.WriteString(` callsign="`)
-				buf.WriteString(e.Detail.Contact.Callsign)
-				buf.WriteByte('"')
-=======
-				fmt.Fprintf(&buf, ` callsign="%s"`, escapeAttr(e.Detail.Contact.Callsign))
->>>>>>> 7f291c14
+			if c.Callsign != "" {
+				fmt.Fprintf(&buf, ` callsign="%s"`, escapeAttr(c.Callsign))
 			}
 			buf.WriteString("/>\n")
 		}
-		if e.Detail.Group != nil {
+		if g := e.Detail.Group; g != nil {
 			buf.WriteString("    <group")
-			if e.Detail.Group.Name != "" {
-<<<<<<< HEAD
-				buf.WriteString(` name="`)
-				buf.WriteString(e.Detail.Group.Name)
-				buf.WriteByte('"')
+			if g.Name != "" {
+				fmt.Fprintf(&buf, ` name="%s"`, escapeAttr(g.Name))
 			}
-			if e.Detail.Group.Role != "" {
-				buf.WriteString(` role="`)
-				buf.WriteString(e.Detail.Group.Role)
-				buf.WriteByte('"')
-=======
-				fmt.Fprintf(&buf, ` name="%s"`, escapeAttr(e.Detail.Group.Name))
-			}
-			if e.Detail.Group.Role != "" {
-				fmt.Fprintf(&buf, ` role="%s"`, escapeAttr(e.Detail.Group.Role))
->>>>>>> 7f291c14
+			if g.Role != "" {
+				fmt.Fprintf(&buf, ` role="%s"`, escapeAttr(g.Role))
 			}
 			buf.WriteString("/>\n")
 		}
 		buf.WriteString("  </detail>\n")
 	}
 
-	// Write links if present
-	for _, link := range e.Links {
+	// <link> (0..n)
+	for _, l := range e.Links {
 		buf.WriteString("  <link")
-		if link.Uid != "" {
-<<<<<<< HEAD
-			buf.WriteString(` uid="`)
-			buf.WriteString(link.Uid)
-			buf.WriteByte('"')
-		}
-		if link.Type != "" {
-			buf.WriteString(` type="`)
-			buf.WriteString(link.Type)
-			buf.WriteByte('"')
-		}
-		if link.Relation != "" {
-			buf.WriteString(` relation="`)
-			buf.WriteString(link.Relation)
-			buf.WriteByte('"')
-=======
-			fmt.Fprintf(&buf, ` uid="%s"`, escapeAttr(link.Uid))
-		}
-		if link.Type != "" {
-			fmt.Fprintf(&buf, ` type="%s"`, escapeAttr(link.Type))
-		}
-		if link.Relation != "" {
-			fmt.Fprintf(&buf, ` relation="%s"`, escapeAttr(link.Relation))
->>>>>>> 7f291c14
+		if l.Uid != "" {
+			fmt.Fprintf(&buf, ` uid="%s"`, escapeAttr(l.Uid))
+		}
+		if l.Type != "" {
+			fmt.Fprintf(&buf, ` type="%s"`, escapeAttr(l.Type))
+		}
+		if l.Relation != "" {
+			fmt.Fprintf(&buf, ` relation="%s"`, escapeAttr(l.Relation))
 		}
 		buf.WriteString("/>\n")
 	}
