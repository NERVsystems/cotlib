--- conflicted
+++ resolved
@@ -1,12 +1,8 @@
 # CoT Library
 
-<<<<<<< HEAD
+‘The sum of all wisdom is a cursor over the target.’  — Gen. John Jumper
+
 A comprehensive Go library for creating, validating, and working with Cursor-on-Target (CoT) events.
-=======
-'The sum of all wisdom is a cursor over the target.'  — Gen. John Jumper
-
-A Go library for working with Cursor-on-Target (CoT) messages.
->>>>>>> d8ef05bc
 
 ## Features
 
