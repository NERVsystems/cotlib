--- conflicted
+++ resolved
@@ -330,11 +330,8 @@
 		Geofence:          &cotlib.Geofence{Raw: []byte(`<__geofence elevationMonitored="false" minElevation="0" monitor="in" trigger="enter" tracking="true" maxElevation="1" boundingSphere="1"/>`)},
 		ServerDestination: &cotlib.ServerDestination{Raw: []byte(`<__serverdestination destinations="srv"/>`)},
 		Video:             &cotlib.Video{Raw: []byte(`<__video url="v"/>`)},
-<<<<<<< HEAD
 		GroupExtension:    &cotlib.GroupExtension{Raw: []byte(`<__group name="g" role="member"/>`)},
-=======
-		GroupExtension:    &cotlib.GroupExtension{Raw: []byte(`<__group name="g" role="r"/>`)},
->>>>>>> a3956ebe
+
 		Unknown:           []cotlib.RawMessage{[]byte(`<extra foo="bar"/>`)},
 	}
 
@@ -549,17 +546,12 @@
 		cotlib.ReleaseEvent(evt)
 	})
 
-<<<<<<< HEAD
 	t.Run("group_and_user", func(t *testing.T) {
-=======
-	t.Run("group_and_media", func(t *testing.T) {
->>>>>>> a3956ebe
 		evt, err := cotlib.NewEvent("G2", "a-f-G", 1, 1, 0)
 		if err != nil {
 			t.Fatalf("new event: %v", err)
 		}
 		evt.Detail = &cotlib.Detail{
-<<<<<<< HEAD
 			GroupExtension:    &cotlib.GroupExtension{Raw: []byte(`<__group name="g" role="member"/>`)},
 			ServerDestination: &cotlib.ServerDestination{Raw: []byte(`<__serverdestination destinations="srv"/>`)},
 			UserIcon:          &cotlib.UserIcon{Raw: []byte(`<usericon iconsetpath="icons"/>`)},
@@ -599,21 +591,4 @@
 		}
 	})
 
-=======
-			ServerDestination: &cotlib.ServerDestination{Raw: []byte(`<__serverdestination destinations="s"/>`)},
-			GroupExtension:    &cotlib.GroupExtension{Raw: []byte(`<__group name="g" role="r"/>`)},
-			Video:             &cotlib.Video{Raw: []byte(`<__video url="v"/>`)},
-			AttachmentList:    &cotlib.AttachmentList{Raw: []byte(`<attachment_list hashes="h"/>`)},
-			UID:               &cotlib.UID{Raw: []byte(`<uid Droid="d"/>`)},
-		}
-		if err := evt.Validate(); err != nil {
-			t.Fatalf("valid group extensions rejected: %v", err)
-		}
-		evt.Detail.ServerDestination.Raw = []byte(`<__serverdestination/>`)
-		if err := evt.Validate(); err == nil {
-			t.Fatal("expected error for invalid serverdestination")
-		}
-		cotlib.ReleaseEvent(evt)
-	})
->>>>>>> a3956ebe
 }