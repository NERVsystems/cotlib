package cotlib_test

import (
	"bytes"
	"errors"
	"testing"

	"github.com/NERVsystems/cotlib"
	"github.com/NERVsystems/cotlib/validator"
)

func TestWildcardPatterns(t *testing.T) {
	tests := []struct {
		name     string
		pattern  string
		expected bool
	}{
		{"valid wildcard", "a-f-G-U-C-*", true},
		{"invalid wildcard", "a-f-G-U-C-", false},
		{"invalid wildcard position", "a-f-G-U-*-C", false},
		{"embedded wildcard segment", "a-f*G", false},
		{"embedded wildcard final segment", "a-f-G*X", false},
		{"multiple wildcard segments", "a-f-G-*-*", false},
		{"double asterisk segment", "a-f-G**", false},
		{"multi-embedded asterisks", "a*f*G", false},
	}

	for _, tt := range tests {
		t.Run(tt.name, func(t *testing.T) {
			err := cotlib.ValidateType(tt.pattern)
			if (err == nil) != tt.expected {
				t.Errorf("ValidateType(%q) error = %v, want error = %v", tt.pattern, err, !tt.expected)
			}
		})
	}
}

// TestValidateHow tests the ValidateHow function with various inputs.
func TestValidateHow(t *testing.T) {
	testCases := []struct {
		name      string
		how       string
		expectErr bool
	}{
		{"empty_how_valid", "", false},
		{"valid_tak_gps", "h-g-i-g-o", false},
		{"valid_tak_manual", "h-e", false},
		{"valid_mitre_gps", "m-g", false},
		{"invalid_how", "invalid-how", true},
		{"nonexistent_how", "x-x-x", true},
	}

	for _, tc := range testCases {
		t.Run(tc.name, func(t *testing.T) {
			err := cotlib.ValidateHow(tc.how)
			if tc.expectErr {
				if err == nil {
					t.Errorf("Expected error for how value %s, but got none", tc.how)
				} else if !errors.Is(err, cotlib.ErrInvalidHow) {
					t.Errorf("error does not wrap ErrInvalidHow: %v", err)
				}
			} else {
				if err != nil {
					t.Errorf("Expected no error for how value %s, but got: %v", tc.how, err)
				}
			}
		})
	}
}

// TestValidateRelation tests the ValidateRelation function with various inputs.
func TestValidateRelation(t *testing.T) {
	testCases := []struct {
		name      string
		relation  string
		expectErr bool
	}{
		{"empty_relation_invalid", "", true},
		{"valid_connected", "c", false},
		{"valid_parent_point", "p-p", false},
		{"valid_parent_child", "p-c", false},
		{"valid_mitre_parent", "p", false},
		{"invalid_relation", "invalid-rel", true},
		{"nonexistent_relation", "x-x-x", true},
	}

	for _, tc := range testCases {
		t.Run(tc.name, func(t *testing.T) {
			err := cotlib.ValidateRelation(tc.relation)
			if tc.expectErr {
				if err == nil {
					t.Errorf("Expected error for relation value %s, but got none", tc.relation)
				} else if !errors.Is(err, cotlib.ErrInvalidRelation) {
					t.Errorf("error does not wrap ErrInvalidRelation: %v", err)
				}
			} else {
				if err != nil {
					t.Errorf("Expected no error for relation value %s, but got: %v", tc.relation, err)
				}
			}
		})
	}
}

// TestEventValidationWithHowAndRelation tests event validation including how and relation fields.
func TestEventValidationWithHowAndRelation(t *testing.T) {
	t.Run("valid_event_with_how", func(t *testing.T) {
		event, err := cotlib.NewEvent("test-123", "a-f-G", 30.0, -85.0, 0.0)
		if err != nil {
			t.Fatalf("Failed to create event: %v", err)
		}

		// Set valid how value
		event.How = "h-g-i-g-o"

		// Should validate successfully
		if err := event.Validate(); err != nil {
			t.Errorf("Event validation failed: %v", err)
		}
	})

	t.Run("invalid_event_with_bad_how", func(t *testing.T) {
		event, err := cotlib.NewEvent("test-123", "a-f-G", 30.0, -85.0, 0.0)
		if err != nil {
			t.Fatalf("Failed to create event: %v", err)
		}

		// Set invalid how value
		event.How = "invalid-how"

		// Should fail validation
		if err := event.Validate(); err == nil {
			t.Error("Expected validation to fail with invalid how value")
		}
	})

	t.Run("valid_event_with_links", func(t *testing.T) {
		event, err := cotlib.NewEvent("test-123", "a-f-G", 30.0, -85.0, 0.0)
		if err != nil {
			t.Fatalf("Failed to create event: %v", err)
		}

		// Add valid link
		err = event.AddValidatedLink("parent-123", "a-f-G-U-C", "p-p")
		if err != nil {
			t.Fatalf("Failed to add validated link: %v", err)
		}

		// Should validate successfully
		if err := event.Validate(); err != nil {
			t.Errorf("Event validation failed: %v", err)
		}
	})

	t.Run("invalid_event_with_bad_relation", func(t *testing.T) {
		event, err := cotlib.NewEvent("test-123", "a-f-G", 30.0, -85.0, 0.0)
		if err != nil {
			t.Fatalf("Failed to create event: %v", err)
		}

		// Add link with invalid relation
		event.AddLink(&cotlib.Link{
			Uid:      "test-uid",
			Type:     "a-f-G",
			Relation: "invalid-relation",
		})

		// Should fail validation
		if err := event.Validate(); err == nil {
			t.Error("Expected validation to fail with invalid relation")
		}
	})
}

// TestSetEventHowFromDescriptor tests the convenience function for setting how values.
func TestSetEventHowFromDescriptor(t *testing.T) {
	event, err := cotlib.NewEvent("test-123", "a-f-G", 30.0, -85.0, 0.0)
	if err != nil {
		t.Fatalf("Failed to create event: %v", err)
	}

	testCases := []struct {
		name        string
		descriptor  string
		expectedHow string
		expectErr   bool
	}{
		{"gps_descriptor", "gps", "h-g-i-g-o", false},
		{"manual_descriptor", "manual", "h-e", false},
		{"entered_descriptor", "entered", "h-e", false},
		{"invalid_descriptor", "nonexistent", "", true},
	}

	for _, tc := range testCases {
		t.Run(tc.name, func(t *testing.T) {
			err := cotlib.SetEventHowFromDescriptor(event, tc.descriptor)

			if tc.expectErr {
				if err == nil {
					t.Errorf("Expected error for descriptor %s, but got none", tc.descriptor)
				}
			} else {
				if err != nil {
					t.Errorf("Expected no error for descriptor %s, but got: %v", tc.descriptor, err)
				}
				if event.How != tc.expectedHow {
					t.Errorf("Expected how value %s, got %s", tc.expectedHow, event.How)
				}
			}
		})
	}

	t.Run("nil_event", func(t *testing.T) {
		if err := cotlib.SetEventHowFromDescriptor(nil, "gps"); err == nil {
			t.Error("Expected error for nil event, but got none")
		}
	})
}

// TestAddValidatedLink tests the AddValidatedLink method.
func TestAddValidatedLink(t *testing.T) {
	event, err := cotlib.NewEvent("test-123", "a-f-G", 30.0, -85.0, 0.0)
	if err != nil {
		t.Fatalf("Failed to create event: %v", err)
	}

	t.Run("valid_link", func(t *testing.T) {
		err := event.AddValidatedLink("parent-123", "a-f-G-U-C", "p-p")
		if err != nil {
			t.Errorf("Expected no error for valid link, but got: %v", err)
		}

		// Check that link was added
		if len(event.Links) == 0 {
			t.Error("Link was not added to event")
		}
	})

	t.Run("invalid_type", func(t *testing.T) {
		err := event.AddValidatedLink("test-uid", "invalid-type", "p-p")
		if err == nil {
			t.Error("Expected error for invalid link type, but got none")
		}
	})

	t.Run("invalid_relation", func(t *testing.T) {
		err := event.AddValidatedLink("test-uid", "a-f-G", "invalid-relation")
		if err == nil {
			t.Error("Expected error for invalid relation, but got none")
		}
	})

	t.Run("nil_event", func(t *testing.T) {
		var nilEvent *cotlib.Event
		if err := nilEvent.AddValidatedLink("uid", "a-f-G", "c"); err == nil {
			t.Error("Expected error for nil event, but got none")
		}
	})
}

// TestHowRelationDescriptors tests the descriptor helper functions.
func TestHowRelationDescriptors(t *testing.T) {
	t.Run("get_how_descriptor", func(t *testing.T) {
		desc, err := cotlib.GetHowDescriptor("h-g-i-g-o")
		if err != nil {
			t.Errorf("Expected no error, but got: %v", err)
		}
		if desc != "gps" {
			t.Errorf("Expected 'gps', got '%s'", desc)
		}

		desc, err = cotlib.GetHowDescriptor("h-e")
		if err != nil {
			t.Errorf("Expected no error, but got: %v", err)
		}
		if desc != "manual" {
			t.Errorf("Expected 'manual', got '%s'", desc)
		}

		_, err = cotlib.GetHowDescriptor("invalid")
		if err == nil {
			t.Error("Expected error for invalid how code, but got none")
		}
	})

	t.Run("get_relation_description", func(t *testing.T) {
		desc, err := cotlib.GetRelationDescription("c")
		if err != nil {
			t.Errorf("Expected no error, but got: %v", err)
		}
		if desc != "connected" {
			t.Errorf("Expected 'connected', got '%s'", desc)
		}

		desc, err = cotlib.GetRelationDescription("p-p")
		if err != nil {
			t.Errorf("Expected no error, but got: %v", err)
		}
		if desc != "parent-point" {
			t.Errorf("Expected 'parent-point', got '%s'", desc)
		}

		_, err = cotlib.GetRelationDescription("invalid")
		if err == nil {
			t.Error("Expected error for invalid relation code, but got none")
		}
	})
}

func TestDetailExtensionsRoundTrip(t *testing.T) {
	evt, err := cotlib.NewEvent("X1", "a-f-G", 1, 2, 3)
	if err != nil {
		t.Fatalf("new event: %v", err)
	}
	evt.Detail = &cotlib.Detail{
<<<<<<< HEAD
		Chat:              &cotlib.Chat{Raw: []byte(`<__chat sender="s" message="m"/>`)},
		ChatReceipt:       &cotlib.ChatReceipt{Raw: []byte(`<__chatReceipt ack="y"/>`)},
=======
		Chat:              &cotlib.Chat{ID: "c1"},
		ChatReceipt:       &cotlib.ChatReceipt{Ack: "y"},
>>>>>>> 63c4ddb3
		Geofence:          &cotlib.Geofence{Raw: []byte(`<__geofence radius="5"/>`)},
		ServerDestination: &cotlib.ServerDestination{Raw: []byte(`<__serverdestination host="srv"/>`)},
		Video:             &cotlib.Video{Raw: []byte(`<__video url="v"/>`)},
		GroupExtension:    &cotlib.GroupExtension{Raw: []byte(`<__group name="g"/>`)},
		Unknown:           []cotlib.RawMessage{[]byte(`<extra foo="bar"/>`)},
	}

	xmlData, err := evt.ToXML()
	if err != nil {
		t.Fatalf("marshal: %v", err)
	}
	cotlib.ReleaseEvent(evt)

	out, err := cotlib.UnmarshalXMLEvent(xmlData)
	if err != nil {
		t.Fatalf("unmarshal: %v", err)
	}
	if out.Detail == nil || out.Detail.Chat == nil || out.Detail.Chat.ID == "" {
		t.Errorf("chat extension lost")
	}
	if len(out.Detail.Unknown) != 1 {
		t.Errorf("expected 1 unknown element, got %d", len(out.Detail.Unknown))
	}
	cotlib.ReleaseEvent(out)
}

func TestAdditionalDetailExtensionsRoundTrip(t *testing.T) {
	evt, err := cotlib.NewEvent("X2", "a-f-G", 1, 2, 3)
	if err != nil {
		t.Fatalf("new event: %v", err)
	}

	archiveXML := []byte(`<archive id="a"><item></item></archive>`)
	attachmentXML := []byte(`<attachmentList><file id="f1"></file></attachmentList>`)
	envXML := []byte(`<environment state="on"></environment>`)
	fileShareXML := []byte(`<fileshare url="http://example"></fileshare>`)
	precisionXML := []byte(`<precisionlocation acc="5"></precisionlocation>`)
	takvXML := []byte(`<takv version="4.0" platform="android"></takv>`)
	trackXML := []byte(`<track course="90"></track>`)
	missionXML := []byte(`<mission name="op"><task></task></mission>`)
	statusXML := []byte(`<status battery="80"></status>`)
	shapeXML := []byte(`<shape><point lat="1" lon="2"></point></shape>`)

	evt.Detail = &cotlib.Detail{
		Archive:           &cotlib.Archive{Raw: archiveXML},
		AttachmentList:    &cotlib.AttachmentList{Raw: attachmentXML},
		Environment:       &cotlib.Environment{Raw: envXML},
		FileShare:         &cotlib.FileShare{Raw: fileShareXML},
		PrecisionLocation: &cotlib.PrecisionLocation{Raw: precisionXML},
		Takv:              &cotlib.Takv{Raw: takvXML},
		Track:             &cotlib.Track{Raw: trackXML},
		Mission:           &cotlib.Mission{Raw: missionXML},
		Status:            &cotlib.Status{Raw: statusXML},
		Shape:             &cotlib.Shape{Raw: shapeXML},
	}

	xmlData, err := evt.ToXML()
	if err != nil {
		t.Fatalf("marshal: %v", err)
	}
	cotlib.ReleaseEvent(evt)

	out, err := cotlib.UnmarshalXMLEvent(xmlData)
	if err != nil {
		t.Fatalf("unmarshal: %v", err)
	}
	if out.Detail == nil {
		t.Fatalf("detail missing after round trip")
	}

	checks := []struct {
		name string
		got  []byte
		want []byte
	}{
		{"archive", out.Detail.Archive.Raw, archiveXML},
		{"attachmentList", out.Detail.AttachmentList.Raw, attachmentXML},
		{"environment", out.Detail.Environment.Raw, envXML},
		{"fileshare", out.Detail.FileShare.Raw, fileShareXML},
		{"precisionlocation", out.Detail.PrecisionLocation.Raw, precisionXML},
		{"takv", out.Detail.Takv.Raw, takvXML},
		{"track", out.Detail.Track.Raw, trackXML},
		{"mission", out.Detail.Mission.Raw, missionXML},
		{"status", out.Detail.Status.Raw, statusXML},
		{"shape", out.Detail.Shape.Raw, shapeXML},
	}

	for _, c := range checks {
		if !bytes.Equal(c.got, c.want) {
			t.Errorf("%s round trip mismatch: got %s want %s", c.name, string(c.got), string(c.want))
		}
	}
	cotlib.ReleaseEvent(out)
}

func TestChatSchemaValidation(t *testing.T) {
<<<<<<< HEAD
	evt, err := cotlib.NewEvent("CHAT-1", "t-x-c", 1, 1, 0)
	if err != nil {
		t.Fatalf("new event: %v", err)
	}
	evt.Detail = &cotlib.Detail{
		Chat: &cotlib.Chat{Raw: []byte(`<__chat sender="A" message="hi"/>`)},
	}
	if err := evt.Validate(); err != nil {
		t.Fatalf("valid chat rejected: %v", err)
	}

	evt.Detail.Chat.Raw = []byte(`<__chat sender="A"/>`)
	if err := evt.Validate(); err == nil {
		t.Fatal("expected error for missing message")
	}
	cotlib.ReleaseEvent(evt)
=======
	valid := []byte(`<__chat message="hi" sender="bob"/>`)
	if err := validator.ValidateAgainstSchema("chat", valid); err != nil {
		t.Fatalf("valid chat rejected: %v", err)
	}
	invalid := []byte(`<__chat unknown="x"/>`)
	if err := validator.ValidateAgainstSchema("chat", invalid); err == nil {
		t.Fatal("expected error for invalid chat xml")
	}

	receiptValid := []byte(`<__chatReceipt ack="y"/>`)
	if err := validator.ValidateAgainstSchema("chatReceipt", receiptValid); err != nil {
		t.Fatalf("valid receipt rejected: %v", err)
	}
	receiptInvalid := []byte(`<__chatReceipt />`)
	if err := validator.ValidateAgainstSchema("chatReceipt", receiptInvalid); err == nil {
		t.Fatal("expected error for invalid chatReceipt")
	}
>>>>>>> 63c4ddb3
}<|MERGE_RESOLUTION|>--- conflicted
+++ resolved
@@ -313,13 +313,8 @@
 		t.Fatalf("new event: %v", err)
 	}
 	evt.Detail = &cotlib.Detail{
-<<<<<<< HEAD
 		Chat:              &cotlib.Chat{Raw: []byte(`<__chat sender="s" message="m"/>`)},
 		ChatReceipt:       &cotlib.ChatReceipt{Raw: []byte(`<__chatReceipt ack="y"/>`)},
-=======
-		Chat:              &cotlib.Chat{ID: "c1"},
-		ChatReceipt:       &cotlib.ChatReceipt{Ack: "y"},
->>>>>>> 63c4ddb3
 		Geofence:          &cotlib.Geofence{Raw: []byte(`<__geofence radius="5"/>`)},
 		ServerDestination: &cotlib.ServerDestination{Raw: []byte(`<__serverdestination host="srv"/>`)},
 		Video:             &cotlib.Video{Raw: []byte(`<__video url="v"/>`)},
@@ -416,7 +411,6 @@
 }
 
 func TestChatSchemaValidation(t *testing.T) {
-<<<<<<< HEAD
 	evt, err := cotlib.NewEvent("CHAT-1", "t-x-c", 1, 1, 0)
 	if err != nil {
 		t.Fatalf("new event: %v", err)
@@ -433,23 +427,4 @@
 		t.Fatal("expected error for missing message")
 	}
 	cotlib.ReleaseEvent(evt)
-=======
-	valid := []byte(`<__chat message="hi" sender="bob"/>`)
-	if err := validator.ValidateAgainstSchema("chat", valid); err != nil {
-		t.Fatalf("valid chat rejected: %v", err)
-	}
-	invalid := []byte(`<__chat unknown="x"/>`)
-	if err := validator.ValidateAgainstSchema("chat", invalid); err == nil {
-		t.Fatal("expected error for invalid chat xml")
-	}
-
-	receiptValid := []byte(`<__chatReceipt ack="y"/>`)
-	if err := validator.ValidateAgainstSchema("chatReceipt", receiptValid); err != nil {
-		t.Fatalf("valid receipt rejected: %v", err)
-	}
-	receiptInvalid := []byte(`<__chatReceipt />`)
-	if err := validator.ValidateAgainstSchema("chatReceipt", receiptInvalid); err == nil {
-		t.Fatal("expected error for invalid chatReceipt")
-	}
->>>>>>> 63c4ddb3
 }