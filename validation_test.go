--- conflicted
+++ resolved
@@ -358,7 +358,6 @@
 		t.Fatalf("new event: %v", err)
 	}
 
-<<<<<<< HEAD
 	archiveXML := []byte(`<archive id="a"><item></item></archive>`)
 	attachmentXML := []byte(`<attachmentList><file id="f1"></file></attachmentList>`)
 	envXML := []byte(`<environment state="on"></environment>`)
@@ -367,14 +366,6 @@
 	takvXML := []byte(`<takv version="4.0" platform="android"></takv>`)
 	trackXML := []byte(`<track course="90" speed="10"></track>`)
 	missionXML := []byte(`<mission name="op"><task></task></mission>`)
-=======
-	envXML := []byte(`<environment temperature="20" windDirection="10" windSpeed="5"></environment>`)
-	fileShareXML := []byte(`<fileshare filename="f" name="n" senderCallsign="A" senderUid="U" senderUrl="http://x" sha256="h" sizeInBytes="1"></fileshare>`)
-	precisionXML := []byte(`<precisionlocation altsrc="GPS"></precisionlocation>`)
-	takvXML := []byte(`<takv platform="Android" version="1"></takv>`)
-	trackXML := []byte(`<track course="90" speed="10"></track>`)
-	missionXML := []byte(`<mission name="op" tool="t" type="x"></mission>`)
->>>>>>> 9795b7fe
 	statusXML := []byte(`<status battery="80"></status>`)
 	shapeXML := []byte(`<shape><polyline closed="true"><vertex hae="0" lat="1" lon="1"></vertex></polyline></shape>`)
 
@@ -533,133 +524,5 @@
 		cotlib.ReleaseEvent(evt)
 	})
 
-<<<<<<< HEAD
-=======
-	t.Run("environment", func(t *testing.T) {
-		evt, err := cotlib.NewEvent("E1", "a-f-G", 1, 1, 0)
-		if err != nil {
-			t.Fatalf("new event: %v", err)
-		}
-		evt.Detail = &cotlib.Detail{
-			Environment: &cotlib.Environment{Raw: []byte(`<environment temperature="20" windDirection="10" windSpeed="5"/>`)},
-		}
-		if err := evt.Validate(); err != nil {
-			t.Fatalf("valid environment rejected: %v", err)
-		}
-		evt.Detail.Environment.Raw = []byte(`<environment temperature="20" windSpeed="5"/>`)
-		if err := evt.Validate(); err == nil {
-			t.Fatal("expected error for invalid environment")
-		}
-		cotlib.ReleaseEvent(evt)
-	})
-
-	t.Run("fileshare", func(t *testing.T) {
-		evt, err := cotlib.NewEvent("F1", "a-f-G", 1, 1, 0)
-		if err != nil {
-			t.Fatalf("new event: %v", err)
-		}
-		evt.Detail = &cotlib.Detail{
-			FileShare: &cotlib.FileShare{Raw: []byte(`<fileshare filename="f" name="n" senderCallsign="A" senderUid="U" senderUrl="http://x" sha256="h" sizeInBytes="1"/>`)},
-		}
-		if err := evt.Validate(); err != nil {
-			t.Fatalf("valid fileshare rejected: %v", err)
-		}
-		evt.Detail.FileShare.Raw = []byte(`<fileshare filename="f" name="n" senderCallsign="A" senderUid="U" senderUrl="http://x" sha256="h"/>`)
-		if err := evt.Validate(); err == nil {
-			t.Fatal("expected error for invalid fileshare")
-		}
-		cotlib.ReleaseEvent(evt)
-	})
-
-	t.Run("precisionlocation", func(t *testing.T) {
-		evt, err := cotlib.NewEvent("P1", "a-f-G", 1, 1, 0)
-		if err != nil {
-			t.Fatalf("new event: %v", err)
-		}
-		evt.Detail = &cotlib.Detail{
-			PrecisionLocation: &cotlib.PrecisionLocation{Raw: []byte(`<precisionlocation altsrc="GPS"/>`)},
-		}
-		if err := evt.Validate(); err != nil {
-			t.Fatalf("valid precisionlocation rejected: %v", err)
-		}
-		evt.Detail.PrecisionLocation.Raw = []byte(`<precisionlocation/>`)
-		if err := evt.Validate(); err == nil {
-			t.Fatal("expected error for invalid precisionlocation")
-		}
-		cotlib.ReleaseEvent(evt)
-	})
-
-	t.Run("takv", func(t *testing.T) {
-		evt, err := cotlib.NewEvent("TV1", "a-f-G", 1, 1, 0)
-		if err != nil {
-			t.Fatalf("new event: %v", err)
-		}
-		evt.Detail = &cotlib.Detail{
-			Takv: &cotlib.Takv{Raw: []byte(`<takv platform="Android" version="1"/>`)},
-		}
-		if err := evt.Validate(); err != nil {
-			t.Fatalf("valid takv rejected: %v", err)
-		}
-		evt.Detail.Takv.Raw = []byte(`<takv platform="Android"/>`)
-		if err := evt.Validate(); err == nil {
-			t.Fatal("expected error for invalid takv")
-		}
-		cotlib.ReleaseEvent(evt)
-	})
-
-	t.Run("mission", func(t *testing.T) {
-		evt, err := cotlib.NewEvent("M1", "a-f-G", 1, 1, 0)
-		if err != nil {
-			t.Fatalf("new event: %v", err)
-		}
-		evt.Detail = &cotlib.Detail{
-			Mission: &cotlib.Mission{Raw: []byte(`<mission name="m" tool="t" type="x"/>`)},
-		}
-		if err := evt.Validate(); err != nil {
-			t.Fatalf("valid mission rejected: %v", err)
-		}
-		evt.Detail.Mission.Raw = []byte(`<mission tool="t" type="x"/>`)
-		if err := evt.Validate(); err == nil {
-			t.Fatal("expected error for invalid mission")
-		}
-		cotlib.ReleaseEvent(evt)
-	})
-
-	t.Run("shape", func(t *testing.T) {
-		evt, err := cotlib.NewEvent("SH1", "a-f-G", 1, 1, 0)
-		if err != nil {
-			t.Fatalf("new event: %v", err)
-		}
-		evt.Detail = &cotlib.Detail{
-			Shape: &cotlib.Shape{Raw: []byte(`<shape><polyline closed="true"><vertex hae="0" lat="1" lon="1"/></polyline></shape>`)},
-		}
-		if err := evt.Validate(); err != nil {
-			t.Fatalf("valid shape rejected: %v", err)
-		}
-		evt.Detail.Shape.Raw = []byte(`<shape><polyline closed="true"></polyline></shape>`)
-		if err := evt.Validate(); err == nil {
-			t.Fatal("expected error for invalid shape")
-		}
-		cotlib.ReleaseEvent(evt)
-	})
-
-	t.Run("color", func(t *testing.T) {
-		evt, err := cotlib.NewEvent("C2", "a-f-G", 1, 1, 0)
-		if err != nil {
-			t.Fatalf("new event: %v", err)
-		}
-		evt.Detail = &cotlib.Detail{
-			ColorExtension: &cotlib.ColorExtension{Raw: []byte(`<color argb="1"/>`)},
-		}
-		if err := evt.Validate(); err != nil {
-			t.Fatalf("valid color rejected: %v", err)
-		}
-		evt.Detail.ColorExtension.Raw = []byte(`<color/>`)
-		if err := evt.Validate(); err == nil {
-			t.Fatal("expected error for invalid color")
-		}
-		cotlib.ReleaseEvent(evt)
-	})
-
->>>>>>> 9795b7fe
+
 }